// Licensed to the Apache Software Foundation (ASF) under one
// or more contributor license agreements.  See the NOTICE file
// distributed with this work for additional information
// regarding copyright ownership.  The ASF licenses this file
// to you under the Apache License, Version 2.0 (the
// "License"); you may not use this file except in compliance
// with the License.  You may obtain a copy of the License at
//
//   http://www.apache.org/licenses/LICENSE-2.0
//
// Unless required by applicable law or agreed to in writing,
// software distributed under the License is distributed on an
// "AS IS" BASIS, WITHOUT WARRANTIES OR CONDITIONS OF ANY
// KIND, either express or implied.  See the License for the
// specific language governing permissions and limitations
// under the License.

import { Int8 } from '../../src/type';
import { Data } from '../../src/data';
import { IntVector } from '../../src/vector';

describe('Int8Vector', () => {
    test('can create an Int8Vector from Data instance', () => {
<<<<<<< HEAD
        const length = 10;
        const intType = new Int8();
        const intVals = Int8Array.from({ length }, (_, b) => b);
        const intVector = IntVector.new(Data.Int(intType, 0, length, 0, null, intVals));
        for (let i = 0; i < length; i++) {
=======

        const intVals = Int8Array.from({length: 10}, (_, b) => b);
        const intVector = Vector.new(Data.Int(new Int8(), 0, 10, 0, null, intVals));

        for (let i = 0; i < 10; i++) {
>>>>>>> b216887d
            expect(intVector.get(i)).toEqual(i);
        }
    })
})

// const {
//     Dictionary, Utf8, Bool,
//     Float16, Float32, Float64,
//     Int8, Int16, Int32, Int64,
//     Uint8, Uint16, Uint32, Uint64,
// } = Arrow.type;

// describe('Float16Vector', () => {
//     const values = concatTyped(Uint16Array, ...bytes);
//     const vector = bytes
//         .map((b) => new Uint16Array(b.buffer))
//         .map((b) => new FloatVector<Float16>(new FlatData(new Float16(), b.length, null, b)))
//         .reduce((v: any, v2) => v.concat(v2));
//     const n = values.length;
//     const clamp = (x: number) => (x -  32767) / 32767;
//     const float16s = new Float32Array([...values].map((x) => clamp(x)));
//     test(`gets expected values`, () => {
//         let i = -1;
//         while (++i < n) {
//             expect(vector.get(i)).toEqual(clamp(values[i]));
//         }
//     });
//     test(`iterates expected values`, () => {
//         expect.hasAssertions();
//         let i = -1;
//         for (let v of vector) {
//             expect(++i).toBeLessThan(n);
//             expect(v).toEqual(clamp(values[i]));
//         }
//     });
//     test(`indexOf returns expected values`, () => {
//         const randomValues = new Uint16Array(randomBytes(64).buffer);
//         for (let value of [...values, ...randomValues]) {
//             const expected = values.indexOf(value);
//             expect(vector.indexOf(clamp(value))).toEqual(expected);
//         }
//     });
//     test(`slices the entire array`, () => {
//         expect(vector.slice().toArray()).toEqual(float16s);
//     });
//     test(`slice returns a TypedArray`, () => {
//         expect(vector.slice().toArray()).toBeInstanceOf(Float32Array);
//     });
//     test(`slices from -20 to length`, () => {
//         expect(vector.slice(-20).toArray()).toEqual(float16s.slice(-20));
//     });
//     test(`slices from 0 to -20`, () => {
//         expect(vector.slice(0, -20).toArray()).toEqual(float16s.slice(0, -20));
//     });
//     test(`slices the array from 0 to length - 20`, () => {
//         expect(vector.slice(0, n - 20).toArray()).toEqual(float16s.slice(0, n - 20));
//     });
//     test(`slices the array from 0 to length + 20`, () => {
//         expect(vector.slice(0, n + 20).toArray()).toEqual(float16s.slice(0, n + 20));
//     });
// });

// for (const [VectorName, [VectorType, DataType]] of fixedSizeVectors) {
//     describe(`${VectorName}`, () => {
//         const type = new DataType();
//         const values = concatTyped(type.ArrayType as any, ...bytes);
//         const vector = bytes
//             .map((b) => new type.ArrayType(b.buffer))
//             .map((b) => new VectorType(new FlatData(type, b.length * 0.5, null, b)))
//             .reduce((v: any, v2) => v.concat(v2));
//         const n = values.length * 0.5;
//         test(`gets expected values`, () => {
//             let i = -1;
//             while (++i < n) {
//                 expect(vector.get(i)).toEqual(values.slice(2 * i, 2 * (i + 1)));
//             }
//         });
//         test(`iterates expected values`, () => {
//             let i = -1;
//             for (let v of vector) {
//                 expect(++i).toBeLessThan(n);
//                 expect(v).toEqual(values.slice(2 * i, 2 * (i + 1)));
//             }
//         });
//         test(`indexOf returns expected values`, () => {
//             // Create a set of test data composed of all of the actual values
//             // and a few random values
//             let testValues = concatTyped(
//                 type.ArrayType,
//                 ...bytes,
//                 ...[randomBytes(8 * 2 * type.ArrayType.BYTES_PER_ELEMENT)]
//             );

//             for (let i = -1, n = testValues.length / 2 | 0; ++i < n;) {
//                 const value = testValues.slice(2 * i, 2 * (i + 1));
//                 const expected = values.findIndex((d, i) => i % 2 === 0 && d === value[0] && testValues[i + 1] === value[1]);
//                 expect(vector.indexOf(value)).toEqual(expected >= 0 ? expected / 2 : -1);
//             }
//         });
//         test(`slices the entire array`, () => {
//             expect(vector.slice().toArray()).toEqual(values);
//         });
//         test(`slice returns a TypedArray`, () => {
//             expect(vector.slice().toArray()).toBeInstanceOf(type.ArrayType);
//         });
//         test(`slices from -20 to length`, () => {
//             expect(vector.slice(-20).toArray()).toEqual(values.slice(-40));
//         });
//         test(`slices from 0 to -20`, () => {
//             expect(vector.slice(0, -20).toArray()).toEqual(values.slice(0, -40));
//         });
//         test(`slices the array from 0 to length - 20`, () => {
//             expect(vector.slice(0, n - 20).toArray()).toEqual(values.slice(0, values.length - 40));
//         });
//         test(`slices the array from 0 to length + 20`, () => {
//             expect(vector.slice(0, n + 20).toArray()).toEqual(values.slice(0, values.length + 40));
//         });
//     });
// }

// for (const [VectorName, [VectorType, DataType]] of fixedWidthVectors) {
//     describe(`${VectorName}`, () => {
//         const type = new DataType();
//         const values = concatTyped(type.ArrayType as any, ...bytes);
//         const vector = bytes
//             .map((b) => new type.ArrayType(b.buffer))
//             .map((b) => new VectorType(new FlatData<any>(type, b.length, null, b)))
//             .reduce((v: any, v2) => v.concat(v2));

//         const n = values.length;
//         test(`gets expected values`, () => {
//             let i = -1;
//             while (++i < n) {
//                 expect(vector.get(i)).toEqual(values[i]);
//             }
//         });
//         test(`iterates expected values`, () => {
//             expect.hasAssertions();
//             let i = -1;
//             for (let v of vector) {
//                 expect(++i).toBeLessThan(n);
//                 expect(v).toEqual(values[i]);
//             }
//         });
//         test(`indexOf returns expected values`, () => {
//             // Create a set of test data composed of all of the actual values
//             // and a few random values
//             let testValues = concatTyped(
//                 type.ArrayType,
//                 ...bytes,
//                 ...[randomBytes(8 * type.ArrayType.BYTES_PER_ELEMENT)]
//             );

//             for (const value of testValues) {
//                 const expected = values.indexOf(value);
//                 expect(vector.indexOf(value)).toEqual(expected);
//             }
//         });
//         test(`slices the entire array`, () => {
//             expect(vector.slice().toArray()).toEqual(values);
//         });
//         test(`slice returns a TypedArray`, () => {
//             expect(vector.slice().toArray()).toBeInstanceOf(type.ArrayType);
//         });
//         test(`slices from -20 to length`, () => {
//             expect(vector.slice(-20).toArray()).toEqual(values.slice(-20));
//         });
//         test(`slices from 0 to -20`, () => {
//             expect(vector.slice(0, -20).toArray()).toEqual(values.slice(0, -20));
//         });
//         test(`slices the array from 0 to length - 20`, () => {
//             expect(vector.slice(0, n - 20).toArray()).toEqual(values.slice(0, n - 20));
//         });
//         test(`slices the array from 0 to length + 20`, () => {
//             expect(vector.slice(0, n + 20).toArray()).toEqual(values.slice(0, n + 20));
//         });
//     });
// }

// describe(`Utf8Vector`, () => {
//     const values = ['foo', 'bar', 'baz', 'foo bar', 'bar'], n = values.length;
//     let offset = 0;
//     const offsets = Uint32Array.of(0, ...values.map((d) => { offset += d.length; return offset; }));
//     const vector = new Utf8Vector(new FlatListData(new Utf8(), n, null, offsets, utf8Encoder.encode(values.join(''))));
//     basicVectorTests(vector, values, ['abc', '123']);
//     describe(`sliced`, () => {
//         basicVectorTests(vector.slice(1,3), values.slice(1,3), ['foo', 'abc']);
//     });
// });

// describe(`DictionaryVector`, () => {
//     const dictionary = ['foo', 'bar', 'baz'];
//     const extras = ['abc', '123']; // values to search for that should NOT be found
//     let offset = 0;
//     const offsets = Uint32Array.of(0, ...dictionary.map((d) => { offset += d.length; return offset; }));
//     const dictionary_vec = new Utf8Vector(new FlatListData(new Utf8(), dictionary.length, null, offsets, utf8Encoder.encode(dictionary.join(''))));

//     const indices = Array.from({length: 50}, () => Math.random() * 3 | 0);

//     describe(`index with nullCount == 0`, () => {
//         const indices_data = new FlatData(new Int32(), indices.length, new Uint8Array(0), indices);

//         const values = Array.from(indices).map((d) => dictionary[d]);
//         const vector = new DictionaryVector(new DictionaryData(new Dictionary(dictionary_vec.type, indices_data.type), dictionary_vec, indices_data));

//         basicVectorTests(vector, values, extras);

//         describe(`sliced`, () => {
//             basicVectorTests(vector.slice(10, 20), values.slice(10,20), extras);
//         });
//     });

//     describe(`index with nullCount > 0`, () => {
//         const validity = Array.from({length: indices.length}, () => Math.random() > 0.2 ? true : false);
//         const indices_data = new FlatData(new Int32(), indices.length, packBools(validity), indices, 0, validity.reduce((acc, d) => acc + (d ? 0 : 1), 0));
//         const values = Array.from(indices).map((d, i) => validity[i] ? dictionary[d] : null);
//         const vector = new DictionaryVector(new DictionaryData(new Dictionary(dictionary_vec.type, indices_data.type), dictionary_vec, indices_data));

//         basicVectorTests(vector, values, ['abc', '123']);
//         describe(`sliced`, () => {
//             basicVectorTests(vector.slice(10, 20), values.slice(10,20), extras);
//         });
//     });
// });

// // Creates some basic tests for the given vector.
// // Verifies that:
// // - `get` and the native iterator return the same data as `values`
// // - `indexOf` returns the same indices as `values`
// function basicVectorTests(vector: Vector, values: any[], extras: any[]) {
//     const n = values.length;

//     test(`gets expected values`, () => {
//         let i = -1;
//         while (++i < n) {
//             expect(vector.get(i)).toEqual(values[i]);
//         }
//     });
//     test(`iterates expected values`, () => {
//         expect.hasAssertions();
//         let i = -1;
//         for (let v of vector) {
//             expect(++i).toBeLessThan(n);
//             expect(v).toEqual(values[i]);
//         }
//     });
//     test(`indexOf returns expected values`, () => {
//         let testValues = values.concat(extras);

//         for (const value of testValues) {
//             const expected = values.indexOf(value);
//             expect(vector.indexOf(value)).toEqual(expected);
//         }
//     });
// }

// function toMap<T>(entries: Record<string, T>, keys: string[]) {
//     return keys.reduce((map, key) => {
//         map.set(key, entries[key] as T);
//         return map;
//     }, new Map<string, T>());
// }

// function concatTyped<T extends TypedArray>(ArrayType: TypedArrayConstructor<T>, ...bytes: any[]) {
//     const BPE = ArrayType.BYTES_PER_ELEMENT;
//     return bytes.reduce((v, bytes) => {
//         const l = bytes.byteLength / BPE;
//         const a = new ArrayType(v.length + l);
//         const b = new ArrayType(bytes.buffer);
//         a.set(v);
//         a.set(b, v.length);
//         return a;
//     }, new ArrayType(0)) as T;
// }
// const FixedSizeVectors = {
//     Int64Vector: [IntVector, Int64] as [typeof IntVector, typeof Int64],
//     Uint64Vector: [IntVector, Uint64] as [typeof IntVector, typeof Uint64],
// };

// const FixedWidthVectors = {
//     Int8Vector: [IntVector, Int8] as [typeof IntVector, typeof Int8],
//     Int16Vector: [IntVector, Int16] as [typeof IntVector, typeof Int16],
//     Int32Vector: [IntVector, Int32] as [typeof IntVector, typeof Int32],
//     Uint8Vector: [IntVector, Uint8] as [typeof IntVector, typeof Uint8],
//     Uint16Vector: [IntVector, Uint16] as [typeof IntVector, typeof Uint16],
//     Uint32Vector: [IntVector, Uint32] as [typeof IntVector, typeof Uint32],
//     Float32Vector: [FloatVector, Float32] as [typeof FloatVector, typeof Float32],
//     Float64Vector: [FloatVector, Float64] as [typeof FloatVector, typeof Float64],
// };

// const fixedSizeVec// describe('Float16Vector', () => {
//     const values = concatTyped(Uint16Array, ...bytes);
//     const vector = bytes
//         .map((b) => new Uint16Array(b.buffer))
//         .map((b) => new FloatVector<Float16>(new FlatData(new Float16(), b.length, null, b)))
//         .reduce((v: any, v2) => v.concat(v2));
//     const n = values.length;
//     const clamp = (x: number) => (x -  32767) / 32767;
//     const float16s = new Float32Array([...values].map((x) => clamp(x)));
//     test(`gets expected values`, () => {
//         let i = -1;
//         while (++i < n) {
//             expect(vector.get(i)).toEqual(clamp(values[i]));
//         }
//     });
//     test(`iterates expected values`, () => {
//         expect.hasAssertions();
//         let i = -1;
//         for (let v of vector) {
//             expect(++i).toBeLessThan(n);
//             expect(v).toEqual(clamp(values[i]));
//         }
//     });
//     test(`indexOf returns expected values`, () => {
//         const randomValues = new Uint16Array(randomBytes(64).buffer);
//         for (let value of [...values, ...randomValues]) {
//             const expected = values.indexOf(value);
//             expect(vector.indexOf(clamp(value))).toEqual(expected);
//         }
//     });
//     test(`slices the entire array`, () => {
//         expect(vector.slice().toArray()).toEqual(float16s);
//     });
//     test(`slice returns a TypedArray`, () => {
//         expect(vector.slice().toArray()).toBeInstanceOf(Float32Array);
//     });
//     test(`slices from -20 to length`, () => {
//         expect(vector.slice(-20).toArray()).toEqual(float16s.slice(-20));
//     });
//     test(`slices from 0 to -20`, () => {
//         expect(vector.slice(0, -20).toArray()).toEqual(float16s.slice(0, -20));
//     });
//     test(`slices the array from 0 to length - 20`, () => {
//         expect(vector.slice(0, n - 20).toArray()).toEqual(float16s.slice(0, n - 20));
//     });
//     test(`slices the array from 0 to length + 20`, () => {
//         expect(vector.slice(0, n + 20).toArray()).toEqual(float16s.slice(0, n + 20));
//     });
// });

// for (const [VectorName, [VectorType, DataType]] of fixedSizeVectors) {
//     describe(`${VectorName}`, () => {
//         const type = new DataType();
//         const values = concatTyped(type.ArrayType as any, ...bytes);
//         const vector = bytes
//             .map((b) => new type.ArrayType(b.buffer))
//             .map((b) => new VectorType(new FlatData(type, b.length * 0.5, null, b)))
//             .reduce((v: any, v2) => v.concat(v2));
//         const n = values.length * 0.5;
//         test(`gets expected values`, () => {
//             let i = -1;
//             while (++i < n) {
//                 expect(vector.get(i)).toEqual(values.slice(2 * i, 2 * (i + 1)));
//             }
//         });
//         test(`iterates expected values`, () => {
//             let i = -1;
//             for (let v of vector) {
//                 expect(++i).toBeLessThan(n);
//                 expect(v).toEqual(values.slice(2 * i, 2 * (i + 1)));
//             }
//         });
//         test(`indexOf returns expected values`, () => {
//             // Create a set of test data composed of all of the actual values
//             // and a few random values
//             let testValues = concatTyped(
//                 type.ArrayType,
//                 ...bytes,
//                 ...[randomBytes(8 * 2 * type.ArrayType.BYTES_PER_ELEMENT)]
//             );

//             for (let i = -1, n = testValues.length / 2 | 0; ++i < n;) {
//                 const value = testValues.slice(2 * i, 2 * (i + 1));
//                 const expected = values.findIndex((d, i) => i % 2 === 0 && d === value[0] && testValues[i + 1] === value[1]);
//                 expect(vector.indexOf(value)).toEqual(expected >= 0 ? expected / 2 : -1);
//             }
//         });
//         test(`slices the entire array`, () => {
//             expect(vector.slice().toArray()).toEqual(values);
//         });
//         test(`slice returns a TypedArray`, () => {
//             expect(vector.slice().toArray()).toBeInstanceOf(type.ArrayType);
//         });
//         test(`slices from -20 to length`, () => {
//             expect(vector.slice(-20).toArray()).toEqual(values.slice(-40));
//         });
//         test(`slices from 0 to -20`, () => {
//             expect(vector.slice(0, -20).toArray()).toEqual(values.slice(0, -40));
//         });
//         test(`slices the array from 0 to length - 20`, () => {
//             expect(vector.slice(0, n - 20).toArray()).toEqual(values.slice(0, values.length - 40));
//         });
//         test(`slices the array from 0 to length + 20`, () => {
//             expect(vector.slice(0, n + 20).toArray()).toEqual(values.slice(0, values.length + 40));
//         });
//     });
// }

// for (const [VectorName, [VectorType, DataType]] of fixedWidthVectors) {
//     describe(`${VectorName}`, () => {
//         const type = new DataType();
//         const values = concatTyped(type.ArrayType as any, ...bytes);
//         const vector = bytes
//             .map((b) => new type.ArrayType(b.buffer))
//             .map((b) => new VectorType(new FlatData<any>(type, b.length, null, b)))
//             .reduce((v: any, v2) => v.concat(v2));

//         const n = values.length;
//         test(`gets expected values`, () => {
//             let i = -1;
//             while (++i < n) {
//                 expect(vector.get(i)).toEqual(values[i]);
//             }
//         });
//         test(`iterates expected values`, () => {
//             expect.hasAssertions();
//             let i = -1;
//             for (let v of vector) {
//                 expect(++i).toBeLessThan(n);
//                 expect(v).toEqual(values[i]);
//             }
//         });
//         test(`indexOf returns expected values`, () => {
//             // Create a set of test data composed of all of the actual values
//             // and a few random values
//             let testValues = concatTyped(
//                 type.ArrayType,
//                 ...bytes,
//                 ...[randomBytes(8 * type.ArrayType.BYTES_PER_ELEMENT)]
//             );

//             for (const value of testValues) {
//                 const expected = values.indexOf(value);
//                 expect(vector.indexOf(value)).toEqual(expected);
//             }
//         });
//         test(`slices the entire array`, () => {
//             expect(vector.slice().toArray()).toEqual(values);
//         });
//         test(`slice returns a TypedArray`, () => {
//             expect(vector.slice().toArray()).toBeInstanceOf(type.ArrayType);
//         });
//         test(`slices from -20 to length`, () => {
//             expect(vector.slice(-20).toArray()).toEqual(values.slice(-20));
//         });
//         test(`slices from 0 to -20`, () => {
//             expect(vector.slice(0, -20).toArray()).toEqual(values.slice(0, -20));
//         });
//         test(`slices the array from 0 to length - 20`, () => {
//             expect(vector.slice(0, n - 20).toArray()).toEqual(values.slice(0, n - 20));
//         });
//         test(`slices the array from 0 to length + 20`, () => {
//             expect(vector.slice(0, n + 20).toArray()).toEqual(values.slice(0, n + 20));
//         });
//     });
// }

// describe(`Utf8Vector`, () => {
//     const values = ['foo', 'bar', 'baz', 'foo bar', 'bar'], n = values.length;
//     let offset = 0;
//     const offsets = Uint32Array.of(0, ...values.map((d) => { offset += d.length; return offset; }));
//     const vector = new Utf8Vector(new FlatListData(new Utf8(), n, null, offsets, utf8Encoder.encode(values.join(''))));
//     basicVectorTests(vector, values, ['abc', '123']);
//     describe(`sliced`, () => {
//         basicVectorTests(vector.slice(1,3), values.slice(1,3), ['foo', 'abc']);
//     });
// });

// describe(`DictionaryVector`, () => {
//     const dictionary = ['foo', 'bar', 'baz'];
//     const extras = ['abc', '123']; // values to search for that should NOT be found
//     let offset = 0;
//     const offsets = Uint32Array.of(0, ...dictionary.map((d) => { offset += d.length; return offset; }));
//     const dictionary_vec = new Utf8Vector(new FlatListData(new Utf8(), dictionary.length, null, offsets, utf8Encoder.encode(dictionary.join(''))));

//     const indices = Array.from({length: 50}, () => Math.random() * 3 | 0);

//     describe(`index with nullCount == 0`, () => {
//         const indices_data = new FlatData(new Int32(), indices.length, new Uint8Array(0), indices);

//         const values = Array.from(indices).map((d) => dictionary[d]);
//         const vector = new DictionaryVector(new DictionaryData(new Dictionary(dictionary_vec.type, indices_data.type), dictionary_vec, indices_data));

//         basicVectorTests(vector, values, extras);

//         describe(`sliced`, () => {
//             basicVectorTests(vector.slice(10, 20), values.slice(10,20), extras);
//         });
//     });

//     describe(`index with nullCount > 0`, () => {
//         const validity = Array.from({length: indices.length}, () => Math.random() > 0.2 ? true : false);
//         const indices_data = new FlatData(new Int32(), indices.length, packBools(validity), indices, 0, validity.reduce((acc, d) => acc + (d ? 0 : 1), 0));
//         const values = Array.from(indices).map((d, i) => validity[i] ? dictionary[d] : null);
//         const vector = new DictionaryVector(new DictionaryData(new Dictionary(dictionary_vec.type, indices_data.type), dictionary_vec, indices_data));

//         basicVectorTests(vector, values, ['abc', '123']);
//         describe(`sliced`, () => {
//             basicVectorTests(vector.slice(10, 20), values.slice(10,20), extras);
//         });
//     });
// });

// // Creates some basic tests for the given vector.
// // Verifies that:
// // - `get` and the native iterator return the same data as `values`
// // - `indexOf` returns the same indices as `values`
// function basicVectorTests(vector: Vector, values: any[], extras: any[]) {
//     const n = values.length;

//     test(`gets expected values`, () => {
//         let i = -1;
//         while (++i < n) {
//             expect(vector.get(i)).toEqual(values[i]);
//         }
//     });
//     test(`iterates expected values`, () => {
//         expect.hasAssertions();
//         let i = -1;
//         for (let v of vector) {
//             expect(++i).toBeLessThan(n);
//             expect(v).toEqual(values[i]);
//         }
//     });
//     test(`indexOf returns expected values`, () => {
//         let testValues = values.concat(extras);

//         for (const value of testValues) {
//             const expected = values.indexOf(value);
//             expect(vector.indexOf(value)).toEqual(expected);
//         }
//     });
// }

// function toMap<T>(entries: Record<string, T>, keys: string[]) {
//     return keys.reduce((map, key) => {
//         map.set(key, entries[key] as T);
//         return map;
//     }, new Map<string, T>());
// }

// function concatTyped<T extends TypedArray>(ArrayType: TypedArrayConstructor<T>, ...bytes: any[]) {
//     const BPE = ArrayType.BYTES_PER_ELEMENT;
//     return bytes.reduce((v, bytes) => {
//         const l = bytes.byteLength / BPE;
//         const a = new ArrayType(v.length + l);
//         const b = new ArrayType(bytes.buffer);
//         a.set(v);
//         a.set(b, v.length);
//         return a;
//     }, new ArrayType(0)) as T;
// });
// const fixedWidthVe// describe('Float16Vector', () => {
//     const values = concatTyped(Uint16Array, ...bytes);
//     const vector = bytes
//         .map((b) => new Uint16Array(b.buffer))
//         .map((b) => new FloatVector<Float16>(new FlatData(new Float16(), b.length, null, b)))
//         .reduce((v: any, v2) => v.concat(v2));
//     const n = values.length;
//     const clamp = (x: number) => (x -  32767) / 32767;
//     const float16s = new Float32Array([...values].map((x) => clamp(x)));
//     test(`gets expected values`, () => {
//         let i = -1;
//         while (++i < n) {
//             expect(vector.get(i)).toEqual(clamp(values[i]));
//         }
//     });
//     test(`iterates expected values`, () => {
//         expect.hasAssertions();
//         let i = -1;
//         for (let v of vector) {
//             expect(++i).toBeLessThan(n);
//             expect(v).toEqual(clamp(values[i]));
//         }
//     });
//     test(`indexOf returns expected values`, () => {
//         const randomValues = new Uint16Array(randomBytes(64).buffer);
//         for (let value of [...values, ...randomValues]) {
//             const expected = values.indexOf(value);
//             expect(vector.indexOf(clamp(value))).toEqual(expected);
//         }
//     });
//     test(`slices the entire array`, () => {
//         expect(vector.slice().toArray()).toEqual(float16s);
//     });
//     test(`slice returns a TypedArray`, () => {
//         expect(vector.slice().toArray()).toBeInstanceOf(Float32Array);
//     });
//     test(`slices from -20 to length`, () => {
//         expect(vector.slice(-20).toArray()).toEqual(float16s.slice(-20));
//     });
//     test(`slices from 0 to -20`, () => {
//         expect(vector.slice(0, -20).toArray()).toEqual(float16s.slice(0, -20));
//     });
//     test(`slices the array from 0 to length - 20`, () => {
//         expect(vector.slice(0, n - 20).toArray()).toEqual(float16s.slice(0, n - 20));
//     });
//     test(`slices the array from 0 to length + 20`, () => {
//         expect(vector.slice(0, n + 20).toArray()).toEqual(float16s.slice(0, n + 20));
//     });
// });

// for (const [VectorName, [VectorType, DataType]] of fixedSizeVectors) {
//     describe(`${VectorName}`, () => {
//         const type = new DataType();
//         const values = concatTyped(type.ArrayType as any, ...bytes);
//         const vector = bytes
//             .map((b) => new type.ArrayType(b.buffer))
//             .map((b) => new VectorType(new FlatData(type, b.length * 0.5, null, b)))
//             .reduce((v: any, v2) => v.concat(v2));
//         const n = values.length * 0.5;
//         test(`gets expected values`, () => {
//             let i = -1;
//             while (++i < n) {
//                 expect(vector.get(i)).toEqual(values.slice(2 * i, 2 * (i + 1)));
//             }
//         });
//         test(`iterates expected values`, () => {
//             let i = -1;
//             for (let v of vector) {
//                 expect(++i).toBeLessThan(n);
//                 expect(v).toEqual(values.slice(2 * i, 2 * (i + 1)));
//             }
//         });
//         test(`indexOf returns expected values`, () => {
//             // Create a set of test data composed of all of the actual values
//             // and a few random values
//             let testValues = concatTyped(
//                 type.ArrayType,
//                 ...bytes,
//                 ...[randomBytes(8 * 2 * type.ArrayType.BYTES_PER_ELEMENT)]
//             );

//             for (let i = -1, n = testValues.length / 2 | 0; ++i < n;) {
//                 const value = testValues.slice(2 * i, 2 * (i + 1));
//                 const expected = values.findIndex((d, i) => i % 2 === 0 && d === value[0] && testValues[i + 1] === value[1]);
//                 expect(vector.indexOf(value)).toEqual(expected >= 0 ? expected / 2 : -1);
//             }
//         });
//         test(`slices the entire array`, () => {
//             expect(vector.slice().toArray()).toEqual(values);
//         });
//         test(`slice returns a TypedArray`, () => {
//             expect(vector.slice().toArray()).toBeInstanceOf(type.ArrayType);
//         });
//         test(`slices from -20 to length`, () => {
//             expect(vector.slice(-20).toArray()).toEqual(values.slice(-40));
//         });
//         test(`slices from 0 to -20`, () => {
//             expect(vector.slice(0, -20).toArray()).toEqual(values.slice(0, -40));
//         });
//         test(`slices the array from 0 to length - 20`, () => {
//             expect(vector.slice(0, n - 20).toArray()).toEqual(values.slice(0, values.length - 40));
//         });
//         test(`slices the array from 0 to length + 20`, () => {
//             expect(vector.slice(0, n + 20).toArray()).toEqual(values.slice(0, values.length + 40));
//         });
//     });
// }

// for (const [VectorName, [VectorType, DataType]] of fixedWidthVectors) {
//     describe(`${VectorName}`, () => {
//         const type = new DataType();
//         const values = concatTyped(type.ArrayType as any, ...bytes);
//         const vector = bytes
//             .map((b) => new type.ArrayType(b.buffer))
//             .map((b) => new VectorType(new FlatData<any>(type, b.length, null, b)))
//             .reduce((v: any, v2) => v.concat(v2));

//         const n = values.length;
//         test(`gets expected values`, () => {
//             let i = -1;
//             while (++i < n) {
//                 expect(vector.get(i)).toEqual(values[i]);
//             }
//         });
//         test(`iterates expected values`, () => {
//             expect.hasAssertions();
//             let i = -1;
//             for (let v of vector) {
//                 expect(++i).toBeLessThan(n);
//                 expect(v).toEqual(values[i]);
//             }
//         });
//         test(`indexOf returns expected values`, () => {
//             // Create a set of test data composed of all of the actual values
//             // and a few random values
//             let testValues = concatTyped(
//                 type.ArrayType,
//                 ...bytes,
//                 ...[randomBytes(8 * type.ArrayType.BYTES_PER_ELEMENT)]
//             );

//             for (const value of testValues) {
//                 const expected = values.indexOf(value);
//                 expect(vector.indexOf(value)).toEqual(expected);
//             }
//         });
//         test(`slices the entire array`, () => {
//             expect(vector.slice().toArray()).toEqual(values);
//         });
//         test(`slice returns a TypedArray`, () => {
//             expect(vector.slice().toArray()).toBeInstanceOf(type.ArrayType);
//         });
//         test(`slices from -20 to length`, () => {
//             expect(vector.slice(-20).toArray()).toEqual(values.slice(-20));
//         });
//         test(`slices from 0 to -20`, () => {
//             expect(vector.slice(0, -20).toArray()).toEqual(values.slice(0, -20));
//         });
//         test(`slices the array from 0 to length - 20`, () => {
//             expect(vector.slice(0, n - 20).toArray()).toEqual(values.slice(0, n - 20));
//         });
//         test(`slices the array from 0 to length + 20`, () => {
//             expect(vector.slice(0, n + 20).toArray()).toEqual(values.slice(0, n + 20));
//         });
//     });
// }

// describe(`Utf8Vector`, () => {
//     const values = ['foo', 'bar', 'baz', 'foo bar', 'bar'], n = values.length;
//     let offset = 0;
//     const offsets = Uint32Array.of(0, ...values.map((d) => { offset += d.length; return offset; }));
//     const vector = new Utf8Vector(new FlatListData(new Utf8(), n, null, offsets, utf8Encoder.encode(values.join(''))));
//     basicVectorTests(vector, values, ['abc', '123']);
//     describe(`sliced`, () => {
//         basicVectorTests(vector.slice(1,3), values.slice(1,3), ['foo', 'abc']);
//     });
// });

// describe(`DictionaryVector`, () => {
//     const dictionary = ['foo', 'bar', 'baz'];
//     const extras = ['abc', '123']; // values to search for that should NOT be found
//     let offset = 0;
//     const offsets = Uint32Array.of(0, ...dictionary.map((d) => { offset += d.length; return offset; }));
//     const dictionary_vec = new Utf8Vector(new FlatListData(new Utf8(), dictionary.length, null, offsets, utf8Encoder.encode(dictionary.join(''))));

//     const indices = Array.from({length: 50}, () => Math.random() * 3 | 0);

//     describe(`index with nullCount == 0`, () => {
//         const indices_data = new FlatData(new Int32(), indices.length, new Uint8Array(0), indices);

//         const values = Array.from(indices).map((d) => dictionary[d]);
//         const vector = new DictionaryVector(new DictionaryData(new Dictionary(dictionary_vec.type, indices_data.type), dictionary_vec, indices_data));

//         basicVectorTests(vector, values, extras);

//         describe(`sliced`, () => {
//             basicVectorTests(vector.slice(10, 20), values.slice(10,20), extras);
//         });
//     });

//     describe(`index with nullCount > 0`, () => {
//         const validity = Array.from({length: indices.length}, () => Math.random() > 0.2 ? true : false);
//         const indices_data = new FlatData(new Int32(), indices.length, packBools(validity), indices, 0, validity.reduce((acc, d) => acc + (d ? 0 : 1), 0));
//         const values = Array.from(indices).map((d, i) => validity[i] ? dictionary[d] : null);
//         const vector = new DictionaryVector(new DictionaryData(new Dictionary(dictionary_vec.type, indices_data.type), dictionary_vec, indices_data));

//         basicVectorTests(vector, values, ['abc', '123']);
//         describe(`sliced`, () => {
//             basicVectorTests(vector.slice(10, 20), values.slice(10,20), extras);
//         });
//     });
// });

// // Creates some basic tests for the given vector.
// // Verifies that:
// // - `get` and the native iterator return the same data as `values`
// // - `indexOf` returns the same indices as `values`
// function basicVectorTests(vector: Vector, values: any[], extras: any[]) {
//     const n = values.length;

//     test(`gets expected values`, () => {
//         let i = -1;
//         while (++i < n) {
//             expect(vector.get(i)).toEqual(values[i]);
//         }
//     });
//     test(`iterates expected values`, () => {
//         expect.hasAssertions();
//         let i = -1;
//         for (let v of vector) {
//             expect(++i).toBeLessThan(n);
//             expect(v).toEqual(values[i]);
//         }
//     });
//     test(`indexOf returns expected values`, () => {
//         let testValues = values.concat(extras);

//         for (const value of testValues) {
//             const expected = values.indexOf(value);
//             expect(vector.indexOf(value)).toEqual(expected);
//         }
//     });
// }

// function toMap<T>(entries: Record<string, T>, keys: string[]) {
//     return keys.reduce((map, key) => {
//         map.set(key, entries[key] as T);
//         return map;
//     }, new Map<string, T>());
// }

// function concatTyped<T extends TypedArray>(ArrayType: TypedArrayConstructor<T>, ...bytes: any[]) {
//     const BPE = ArrayType.BYTES_PER_ELEMENT;
//     return bytes.reduce((v, bytes) => {
//         const l = bytes.byteLength / BPE;
//         const a = new ArrayType(v.length + l);
//         const b = new ArrayType(bytes.buffer);
//         a.set(v);
//         a.set(b, v.length);
//         return a;
//     }, new ArrayType(0)) as T;
// }rs));
// const randomBytes // describe('Float16Vector', () => {
//     const values = concatTyped(Uint16Array, ...bytes);
//     const vector = bytes
//         .map((b) => new Uint16Array(b.buffer))
//         .map((b) => new FloatVector<Float16>(new FlatData(new Float16(), b.length, null, b)))
//         .reduce((v: any, v2) => v.concat(v2));
//     const n = values.length;
//     const clamp = (x: number) => (x -  32767) / 32767;
//     const float16s = new Float32Array([...values].map((x) => clamp(x)));
//     test(`gets expected values`, () => {
//         let i = -1;
//         while (++i < n) {
//             expect(vector.get(i)).toEqual(clamp(values[i]));
//         }
//     });
//     test(`iterates expected values`, () => {
//         expect.hasAssertions();
//         let i = -1;
//         for (let v of vector) {
//             expect(++i).toBeLessThan(n);
//             expect(v).toEqual(clamp(values[i]));
//         }
//     });
//     test(`indexOf returns expected values`, () => {
//         const randomValues = new Uint16Array(randomBytes(64).buffer);
//         for (let value of [...values, ...randomValues]) {
//             const expected = values.indexOf(value);
//             expect(vector.indexOf(clamp(value))).toEqual(expected);
//         }
//     });
//     test(`slices the entire array`, () => {
//         expect(vector.slice().toArray()).toEqual(float16s);
//     });
//     test(`slice returns a TypedArray`, () => {
//         expect(vector.slice().toArray()).toBeInstanceOf(Float32Array);
//     });
//     test(`slices from -20 to length`, () => {
//         expect(vector.slice(-20).toArray()).toEqual(float16s.slice(-20));
//     });
//     test(`slices from 0 to -20`, () => {
//         expect(vector.slice(0, -20).toArray()).toEqual(float16s.slice(0, -20));
//     });
//     test(`slices the array from 0 to length - 20`, () => {
//         expect(vector.slice(0, n - 20).toArray()).toEqual(float16s.slice(0, n - 20));
//     });
//     test(`slices the array from 0 to length + 20`, () => {
//         expect(vector.slice(0, n + 20).toArray()).toEqual(float16s.slice(0, n + 20));
//     });
// });

// for (const [VectorName, [VectorType, DataType]] of fixedSizeVectors) {
//     describe(`${VectorName}`, () => {
//         const type = new DataType();
//         const values = concatTyped(type.ArrayType as any, ...bytes);
//         const vector = bytes
//             .map((b) => new type.ArrayType(b.buffer))
//             .map((b) => new VectorType(new FlatData(type, b.length * 0.5, null, b)))
//             .reduce((v: any, v2) => v.concat(v2));
//         const n = values.length * 0.5;
//         test(`gets expected values`, () => {
//             let i = -1;
//             while (++i < n) {
//                 expect(vector.get(i)).toEqual(values.slice(2 * i, 2 * (i + 1)));
//             }
//         });
//         test(`iterates expected values`, () => {
//             let i = -1;
//             for (let v of vector) {
//                 expect(++i).toBeLessThan(n);
//                 expect(v).toEqual(values.slice(2 * i, 2 * (i + 1)));
//             }
//         });
//         test(`indexOf returns expected values`, () => {
//             // Create a set of test data composed of all of the actual values
//             // and a few random values
//             let testValues = concatTyped(
//                 type.ArrayType,
//                 ...bytes,
//                 ...[randomBytes(8 * 2 * type.ArrayType.BYTES_PER_ELEMENT)]
//             );

//             for (let i = -1, n = testValues.length / 2 | 0; ++i < n;) {
//                 const value = testValues.slice(2 * i, 2 * (i + 1));
//                 const expected = values.findIndex((d, i) => i % 2 === 0 && d === value[0] && testValues[i + 1] === value[1]);
//                 expect(vector.indexOf(value)).toEqual(expected >= 0 ? expected / 2 : -1);
//             }
//         });
//         test(`slices the entire array`, () => {
//             expect(vector.slice().toArray()).toEqual(values);
//         });
//         test(`slice returns a TypedArray`, () => {
//             expect(vector.slice().toArray()).toBeInstanceOf(type.ArrayType);
//         });
//         test(`slices from -20 to length`, () => {
//             expect(vector.slice(-20).toArray()).toEqual(values.slice(-40));
//         });
//         test(`slices from 0 to -20`, () => {
//             expect(vector.slice(0, -20).toArray()).toEqual(values.slice(0, -40));
//         });
//         test(`slices the array from 0 to length - 20`, () => {
//             expect(vector.slice(0, n - 20).toArray()).toEqual(values.slice(0, values.length - 40));
//         });
//         test(`slices the array from 0 to length + 20`, () => {
//             expect(vector.slice(0, n + 20).toArray()).toEqual(values.slice(0, values.length + 40));
//         });
//     });
// }

// for (const [VectorName, [VectorType, DataType]] of fixedWidthVectors) {
//     describe(`${VectorName}`, () => {
//         const type = new DataType();
//         const values = concatTyped(type.ArrayType as any, ...bytes);
//         const vector = bytes
//             .map((b) => new type.ArrayType(b.buffer))
//             .map((b) => new VectorType(new FlatData<any>(type, b.length, null, b)))
//             .reduce((v: any, v2) => v.concat(v2));

//         const n = values.length;
//         test(`gets expected values`, () => {
//             let i = -1;
//             while (++i < n) {
//                 expect(vector.get(i)).toEqual(values[i]);
//             }
//         });
//         test(`iterates expected values`, () => {
//             expect.hasAssertions();
//             let i = -1;
//             for (let v of vector) {
//                 expect(++i).toBeLessThan(n);
//                 expect(v).toEqual(values[i]);
//             }
//         });
//         test(`indexOf returns expected values`, () => {
//             // Create a set of test data composed of all of the actual values
//             // and a few random values
//             let testValues = concatTyped(
//                 type.ArrayType,
//                 ...bytes,
//                 ...[randomBytes(8 * type.ArrayType.BYTES_PER_ELEMENT)]
//             );

//             for (const value of testValues) {
//                 const expected = values.indexOf(value);
//                 expect(vector.indexOf(value)).toEqual(expected);
//             }
//         });
//         test(`slices the entire array`, () => {
//             expect(vector.slice().toArray()).toEqual(values);
//         });
//         test(`slice returns a TypedArray`, () => {
//             expect(vector.slice().toArray()).toBeInstanceOf(type.ArrayType);
//         });
//         test(`slices from -20 to length`, () => {
//             expect(vector.slice(-20).toArray()).toEqual(values.slice(-20));
//         });
//         test(`slices from 0 to -20`, () => {
//             expect(vector.slice(0, -20).toArray()).toEqual(values.slice(0, -20));
//         });
//         test(`slices the array from 0 to length - 20`, () => {
//             expect(vector.slice(0, n - 20).toArray()).toEqual(values.slice(0, n - 20));
//         });
//         test(`slices the array from 0 to length + 20`, () => {
//             expect(vector.slice(0, n + 20).toArray()).toEqual(values.slice(0, n + 20));
//         });
//     });
// }

// describe(`Utf8Vector`, () => {
//     const values = ['foo', 'bar', 'baz', 'foo bar', 'bar'], n = values.length;
//     let offset = 0;
//     const offsets = Uint32Array.of(0, ...values.map((d) => { offset += d.length; return offset; }));
//     const vector = new Utf8Vector(new FlatListData(new Utf8(), n, null, offsets, utf8Encoder.encode(values.join(''))));
//     basicVectorTests(vector, values, ['abc', '123']);
//     describe(`sliced`, () => {
//         basicVectorTests(vector.slice(1,3), values.slice(1,3), ['foo', 'abc']);
//     });
// });

// describe(`DictionaryVector`, () => {
//     const dictionary = ['foo', 'bar', 'baz'];
//     const extras = ['abc', '123']; // values to search for that should NOT be found
//     let offset = 0;
//     const offsets = Uint32Array.of(0, ...dictionary.map((d) => { offset += d.length; return offset; }));
//     const dictionary_vec = new Utf8Vector(new FlatListData(new Utf8(), dictionary.length, null, offsets, utf8Encoder.encode(dictionary.join(''))));

//     const indices = Array.from({length: 50}, () => Math.random() * 3 | 0);

//     describe(`index with nullCount == 0`, () => {
//         const indices_data = new FlatData(new Int32(), indices.length, new Uint8Array(0), indices);

//         const values = Array.from(indices).map((d) => dictionary[d]);
//         const vector = new DictionaryVector(new DictionaryData(new Dictionary(dictionary_vec.type, indices_data.type), dictionary_vec, indices_data));

//         basicVectorTests(vector, values, extras);

//         describe(`sliced`, () => {
//             basicVectorTests(vector.slice(10, 20), values.slice(10,20), extras);
//         });
//     });

//     describe(`index with nullCount > 0`, () => {
//         const validity = Array.from({length: indices.length}, () => Math.random() > 0.2 ? true : false);
//         const indices_data = new FlatData(new Int32(), indices.length, packBools(validity), indices, 0, validity.reduce((acc, d) => acc + (d ? 0 : 1), 0));
//         const values = Array.from(indices).map((d, i) => validity[i] ? dictionary[d] : null);
//         const vector = new DictionaryVector(new DictionaryData(new Dictionary(dictionary_vec.type, indices_data.type), dictionary_vec, indices_data));

//         basicVectorTests(vector, values, ['abc', '123']);
//         describe(`sliced`, () => {
//             basicVectorTests(vector.slice(10, 20), values.slice(10,20), extras);
//         });
//     });
// });

// // Creates some basic tests for the given vector.
// // Verifies that:
// // - `get` and the native iterator return the same data as `values`
// // - `indexOf` returns the same indices as `values`
// function basicVectorTests(vector: Vector, values: any[], extras: any[]) {
//     const n = values.length;

//     test(`gets expected values`, () => {
//         let i = -1;
//         while (++i < n) {
//             expect(vector.get(i)).toEqual(values[i]);
//         }
//     });
//     test(`iterates expected values`, () => {
//         expect.hasAssertions();
//         let i = -1;
//         for (let v of vector) {
//             expect(++i).toBeLessThan(n);
//             expect(v).toEqual(values[i]);
//         }
//     });
//     test(`indexOf returns expected values`, () => {
//         let testValues = values.concat(extras);

//         for (const value of testValues) {
//             const expected = values.indexOf(value);
//             expect(vector.indexOf(value)).toEqual(expected);
//         }
//     });
// }

// function toMap<T>(entries: Record<string, T>, keys: string[]) {
//     return keys.reduce((map, key) => {
//         map.set(key, entries[key] as T);
//         return map;
//     }, new Map<string, T>());
// }

// function concatTyped<T extends TypedArray>(ArrayType: TypedArrayConstructor<T>, ...bytes: any[]) {
//     const BPE = ArrayType.BYTES_PER_ELEMENT;
//     return bytes.reduce((v, bytes) => {
//         const l = bytes.byteLength / BPE;
//         const a = new ArrayType(v.length + l);
//         const b = new ArrayType(bytes.buffer);
//         a.set(v);
//         a.set(b, v.length);
//         return a;
//     }, new ArrayType(0)) as T;
// }
//     { length: n },// describe('Float16Vector', () => {
//     const values = concatTyped(Uint16Array, ...bytes);
//     const vector = bytes
//         .map((b) => new Uint16Array(b.buffer))
//         .map((b) => new FloatVector<Float16>(new FlatData(new Float16(), b.length, null, b)))
//         .reduce((v: any, v2) => v.concat(v2));
//     const n = values.length;
//     const clamp = (x: number) => (x -  32767) / 32767;
//     const float16s = new Float32Array([...values].map((x) => clamp(x)));
//     test(`gets expected values`, () => {
//         let i = -1;
//         while (++i < n) {
//             expect(vector.get(i)).toEqual(clamp(values[i]));
//         }
//     });
//     test(`iterates expected values`, () => {
//         expect.hasAssertions();
//         let i = -1;
//         for (let v of vector) {
//             expect(++i).toBeLessThan(n);
//             expect(v).toEqual(clamp(values[i]));
//         }
//     });
//     test(`indexOf returns expected values`, () => {
//         const randomValues = new Uint16Array(randomBytes(64).buffer);
//         for (let value of [...values, ...randomValues]) {
//             const expected = values.indexOf(value);
//             expect(vector.indexOf(clamp(value))).toEqual(expected);
//         }
//     });
//     test(`slices the entire array`, () => {
//         expect(vector.slice().toArray()).toEqual(float16s);
//     });
//     test(`slice returns a TypedArray`, () => {
//         expect(vector.slice().toArray()).toBeInstanceOf(Float32Array);
//     });
//     test(`slices from -20 to length`, () => {
//         expect(vector.slice(-20).toArray()).toEqual(float16s.slice(-20));
//     });
//     test(`slices from 0 to -20`, () => {
//         expect(vector.slice(0, -20).toArray()).toEqual(float16s.slice(0, -20));
//     });
//     test(`slices the array from 0 to length - 20`, () => {
//         expect(vector.slice(0, n - 20).toArray()).toEqual(float16s.slice(0, n - 20));
//     });
//     test(`slices the array from 0 to length + 20`, () => {
//         expect(vector.slice(0, n + 20).toArray()).toEqual(float16s.slice(0, n + 20));
//     });
// });

// for (const [VectorName, [VectorType, DataType]] of fixedSizeVectors) {
//     describe(`${VectorName}`, () => {
//         const type = new DataType();
//         const values = concatTyped(type.ArrayType as any, ...bytes);
//         const vector = bytes
//             .map((b) => new type.ArrayType(b.buffer))
//             .map((b) => new VectorType(new FlatData(type, b.length * 0.5, null, b)))
//             .reduce((v: any, v2) => v.concat(v2));
//         const n = values.length * 0.5;
//         test(`gets expected values`, () => {
//             let i = -1;
//             while (++i < n) {
//                 expect(vector.get(i)).toEqual(values.slice(2 * i, 2 * (i + 1)));
//             }
//         });
//         test(`iterates expected values`, () => {
//             let i = -1;
//             for (let v of vector) {
//                 expect(++i).toBeLessThan(n);
//                 expect(v).toEqual(values.slice(2 * i, 2 * (i + 1)));
//             }
//         });
//         test(`indexOf returns expected values`, () => {
//             // Create a set of test data composed of all of the actual values
//             // and a few random values
//             let testValues = concatTyped(
//                 type.ArrayType,
//                 ...bytes,
//                 ...[randomBytes(8 * 2 * type.ArrayType.BYTES_PER_ELEMENT)]
//             );

//             for (let i = -1, n = testValues.length / 2 | 0; ++i < n;) {
//                 const value = testValues.slice(2 * i, 2 * (i + 1));
//                 const expected = values.findIndex((d, i) => i % 2 === 0 && d === value[0] && testValues[i + 1] === value[1]);
//                 expect(vector.indexOf(value)).toEqual(expected >= 0 ? expected / 2 : -1);
//             }
//         });
//         test(`slices the entire array`, () => {
//             expect(vector.slice().toArray()).toEqual(values);
//         });
//         test(`slice returns a TypedArray`, () => {
//             expect(vector.slice().toArray()).toBeInstanceOf(type.ArrayType);
//         });
//         test(`slices from -20 to length`, () => {
//             expect(vector.slice(-20).toArray()).toEqual(values.slice(-40));
//         });
//         test(`slices from 0 to -20`, () => {
//             expect(vector.slice(0, -20).toArray()).toEqual(values.slice(0, -40));
//         });
//         test(`slices the array from 0 to length - 20`, () => {
//             expect(vector.slice(0, n - 20).toArray()).toEqual(values.slice(0, values.length - 40));
//         });
//         test(`slices the array from 0 to length + 20`, () => {
//             expect(vector.slice(0, n + 20).toArray()).toEqual(values.slice(0, values.length + 40));
//         });
//     });
// }

// for (const [VectorName, [VectorType, DataType]] of fixedWidthVectors) {
//     describe(`${VectorName}`, () => {
//         const type = new DataType();
//         const values = concatTyped(type.ArrayType as any, ...bytes);
//         const vector = bytes
//             .map((b) => new type.ArrayType(b.buffer))
//             .map((b) => new VectorType(new FlatData<any>(type, b.length, null, b)))
//             .reduce((v: any, v2) => v.concat(v2));

//         const n = values.length;
//         test(`gets expected values`, () => {
//             let i = -1;
//             while (++i < n) {
//                 expect(vector.get(i)).toEqual(values[i]);
//             }
//         });
//         test(`iterates expected values`, () => {
//             expect.hasAssertions();
//             let i = -1;
//             for (let v of vector) {
//                 expect(++i).toBeLessThan(n);
//                 expect(v).toEqual(values[i]);
//             }
//         });
//         test(`indexOf returns expected values`, () => {
//             // Create a set of test data composed of all of the actual values
//             // and a few random values
//             let testValues = concatTyped(
//                 type.ArrayType,
//                 ...bytes,
//                 ...[randomBytes(8 * type.ArrayType.BYTES_PER_ELEMENT)]
//             );

//             for (const value of testValues) {
//                 const expected = values.indexOf(value);
//                 expect(vector.indexOf(value)).toEqual(expected);
//             }
//         });
//         test(`slices the entire array`, () => {
//             expect(vector.slice().toArray()).toEqual(values);
//         });
//         test(`slice returns a TypedArray`, () => {
//             expect(vector.slice().toArray()).toBeInstanceOf(type.ArrayType);
//         });
//         test(`slices from -20 to length`, () => {
//             expect(vector.slice(-20).toArray()).toEqual(values.slice(-20));
//         });
//         test(`slices from 0 to -20`, () => {
//             expect(vector.slice(0, -20).toArray()).toEqual(values.slice(0, -20));
//         });
//         test(`slices the array from 0 to length - 20`, () => {
//             expect(vector.slice(0, n - 20).toArray()).toEqual(values.slice(0, n - 20));
//         });
//         test(`slices the array from 0 to length + 20`, () => {
//             expect(vector.slice(0, n + 20).toArray()).toEqual(values.slice(0, n + 20));
//         });
//     });
// }

// describe(`Utf8Vector`, () => {
//     const values = ['foo', 'bar', 'baz', 'foo bar', 'bar'], n = values.length;
//     let offset = 0;
//     const offsets = Uint32Array.of(0, ...values.map((d) => { offset += d.length; return offset; }));
//     const vector = new Utf8Vector(new FlatListData(new Utf8(), n, null, offsets, utf8Encoder.encode(values.join(''))));
//     basicVectorTests(vector, values, ['abc', '123']);
//     describe(`sliced`, () => {
//         basicVectorTests(vector.slice(1,3), values.slice(1,3), ['foo', 'abc']);
//     });
// });

// describe(`DictionaryVector`, () => {
//     const dictionary = ['foo', 'bar', 'baz'];
//     const extras = ['abc', '123']; // values to search for that should NOT be found
//     let offset = 0;
//     const offsets = Uint32Array.of(0, ...dictionary.map((d) => { offset += d.length; return offset; }));
//     const dictionary_vec = new Utf8Vector(new FlatListData(new Utf8(), dictionary.length, null, offsets, utf8Encoder.encode(dictionary.join(''))));

//     const indices = Array.from({length: 50}, () => Math.random() * 3 | 0);

//     describe(`index with nullCount == 0`, () => {
//         const indices_data = new FlatData(new Int32(), indices.length, new Uint8Array(0), indices);

//         const values = Array.from(indices).map((d) => dictionary[d]);
//         const vector = new DictionaryVector(new DictionaryData(new Dictionary(dictionary_vec.type, indices_data.type), dictionary_vec, indices_data));

//         basicVectorTests(vector, values, extras);

//         describe(`sliced`, () => {
//             basicVectorTests(vector.slice(10, 20), values.slice(10,20), extras);
//         });
//     });

//     describe(`index with nullCount > 0`, () => {
//         const validity = Array.from({length: indices.length}, () => Math.random() > 0.2 ? true : false);
//         const indices_data = new FlatData(new Int32(), indices.length, packBools(validity), indices, 0, validity.reduce((acc, d) => acc + (d ? 0 : 1), 0));
//         const values = Array.from(indices).map((d, i) => validity[i] ? dictionary[d] : null);
//         const vector = new DictionaryVector(new DictionaryData(new Dictionary(dictionary_vec.type, indices_data.type), dictionary_vec, indices_data));

//         basicVectorTests(vector, values, ['abc', '123']);
//         describe(`sliced`, () => {
//             basicVectorTests(vector.slice(10, 20), values.slice(10,20), extras);
//         });
//     });
// });

// // Creates some basic tests for the given vector.
// // Verifies that:
// // - `get` and the native iterator return the same data as `values`
// // - `indexOf` returns the same indices as `values`
// function basicVectorTests(vector: Vector, values: any[], extras: any[]) {
//     const n = values.length;

//     test(`gets expected values`, () => {
//         let i = -1;
//         while (++i < n) {
//             expect(vector.get(i)).toEqual(values[i]);
//         }
//     });
//     test(`iterates expected values`, () => {
//         expect.hasAssertions();
//         let i = -1;
//         for (let v of vector) {
//             expect(++i).toBeLessThan(n);
//             expect(v).toEqual(values[i]);
//         }
//     });
//     test(`indexOf returns expected values`, () => {
//         let testValues = values.concat(extras);

//         for (const value of testValues) {
//             const expected = values.indexOf(value);
//             expect(vector.indexOf(value)).toEqual(expected);
//         }
//     });
// }

// function toMap<T>(entries: Record<string, T>, keys: string[]) {
//     return keys.reduce((map, key) => {
//         map.set(key, entries[key] as T);
//         return map;
//     }, new Map<string, T>());
// }

// function concatTyped<T extends TypedArray>(ArrayType: TypedArrayConstructor<T>, ...bytes: any[]) {
//     const BPE = ArrayType.BYTES_PER_ELEMENT;
//     return bytes.reduce((v, bytes) => {
//         const l = bytes.byteLength / BPE;
//         const a = new ArrayType(v.length + l);
//         const b = new ArrayType(bytes.buffer);
//         a.set(v);
//         a.set(b, v.length);
//         return a;
//     }, new ArrayType(0)) as T;
// }
//     () => Math.random() * 255 | 0
// );
// const bytes = Array.from(
//     { length: 5 },
//     () => randomBytes(64)
// );

// describe(`BoolVector`, () => {
//     const values = [true, true, false, true, true, false, false, false], n = values.length;
//     const vector = new BoolVector(new BoolData(new Bool(), n, null, new Uint8Array([27, 0, 0, 0, 0, 0, 0, 0])));
//     test(`gets expected values`, () => {
//         let i = -1;
//         while (++i < n) {
//             expect(vector.get(i)).toEqual(values[i]);
//         }
//     });
//     test(`iterates expected values`, () => {
//         let i = -1;
//         for (let v of vector) {
//             expect(++i).toBeLessThan(n);
//             expect(v).toEqual(values[i]);
//         }
//     });
//     test(`indexOf returns expected values`, () => {
//         for (let test_value of [true, false]) {
//             const expected = values.indexOf(test_value);
//             expect(vector.indexOf(test_value)).toEqual(expected);
//         }
//     });
//     test(`indexOf returns -1 when value not found`, () => {
//         const v = new BoolVector(new BoolData(new Bool(), 3, null, new Uint8Array([0xFF])));
//         expect(v.indexOf(false)).toEqual(-1);
//     });
//     test(`can set values to true and false`, () => {
//         const v = new BoolVector(new BoolData(new Bool(), n, null, new Uint8Array([27, 0, 0, 0, 0, 0, 0, 0])));
//         const expected1 = [true, true, false, true, true, false, false, false];
//         const expected2 = [true, true,  true, true, true, false, false, false];
//         const expected3 = [true, true, false, false, false, false, true, true];
//         function validate(expected: boolean[]) {
//             for (let i = -1; ++i < n;) {
//                 expect(v.get(i)).toEqual(expected[i]);
//             }
//         }
//         validate(expected1);
//         v.set(2, true);
//         validate(expected2);
//         v.set(2, false);
//         validate(expected1);
//         v.set(3, false);
//         v.set(4, false);
//         v.set(6, true);
//         v.set(7, true);
//         validate(expected3);
//         v.set(3, true);
//         v.set(4, true);
//         v.set(6, false);
//         v.set(7, false);
//         validate(expected1);
//     });
//     test(`packs 0 values`, () => {
//         expect(BoolVector.from([]).values).toEqual(
//             new Uint8Array([0, 0, 0, 0, 0, 0, 0, 0]));
//     });
//     test(`packs 3 values`, () => {
//         expect(BoolVector.from([
//             true, false, true
//         ]).values).toEqual(new Uint8Array([5, 0, 0, 0, 0, 0, 0, 0]));
//     });
//     test(`packs 8 values`, () => {
//         expect(BoolVector.from([
//             true, true, false, true, true, false, false, false
//         ]).values).toEqual(new Uint8Array([27, 0, 0, 0, 0, 0, 0, 0]));
//     });
//     test(`packs 25 values`, () => {
//         expect(BoolVector.from([
//             true, true, false, true, true, false, false, false,
//             false, false, false, true, true, false, true, true,
//             false
//         ]).values).toEqual(new Uint8Array([27, 216, 0, 0, 0, 0, 0, 0]));
//     });
//     test(`from with boolean Array packs values`, () => {
//         expect(BoolVector
//             .from([true, false, true])
//             .slice().values
//         ).toEqual(new Uint8Array([5, 0, 0, 0, 0, 0, 0, 0]));
//     });
// });<|MERGE_RESOLUTION|>--- conflicted
+++ resolved
@@ -15,1447 +15,35 @@
 // specific language governing permissions and limitations
 // under the License.
 
-import { Int8 } from '../../src/type';
 import { Data } from '../../src/data';
-import { IntVector } from '../../src/vector';
+import { IntVector } from "../../src/vector";
+
+import { Int8,       Int16,       Int32,       Int64 } from '../../src/type';
+import { Int8Vector, Int16Vector, Int32Vector, Int64Vector } from '../../src/vector';
+
+// import { Uint8,       Uint16,       Uint32,       Uint64 } from '../../src/type';
+// import { UInt8Vector, UInt16Vector, UInt32Vector, UInt64Vector } from '../../src/vector';
 
 describe('Int8Vector', () => {
+
+    const length = 10;
+
     test('can create an Int8Vector from Data instance', () => {
-<<<<<<< HEAD
-        const length = 10;
         const intType = new Int8();
         const intVals = Int8Array.from({ length }, (_, b) => b);
-        const intVector = IntVector.new(Data.Int(intType, 0, length, 0, null, intVals));
+        const intVector: Int8Vector = IntVector.new(Data.Int(intType, 0, length, 0, null, intVals));
         for (let i = 0; i < length; i++) {
-=======
-
-        const intVals = Int8Array.from({length: 10}, (_, b) => b);
-        const intVector = Vector.new(Data.Int(new Int8(), 0, 10, 0, null, intVals));
-
-        for (let i = 0; i < 10; i++) {
->>>>>>> b216887d
             expect(intVector.get(i)).toEqual(i);
         }
     })
-})
 
-// const {
-//     Dictionary, Utf8, Bool,
-//     Float16, Float32, Float64,
-//     Int8, Int16, Int32, Int64,
-//     Uint8, Uint16, Uint32, Uint64,
-// } = Arrow.type;
+    test('can create an Int16Vector from Data instance', () => {
+        const intType = new Int16();
+        const intVals = Int16Array.from({ length }, (_, b) => b);
+        const intVector: Int16Vector = IntVector.new(Data.Int(intType, 0, length, 0, null, intVals));
+        for (let i = 0; i < length; i++) {
+            expect(intVector.get(i)).toEqual(i);
+        }
 
-// describe('Float16Vector', () => {
-//     const values = concatTyped(Uint16Array, ...bytes);
-//     const vector = bytes
-//         .map((b) => new Uint16Array(b.buffer))
-//         .map((b) => new FloatVector<Float16>(new FlatData(new Float16(), b.length, null, b)))
-//         .reduce((v: any, v2) => v.concat(v2));
-//     const n = values.length;
-//     const clamp = (x: number) => (x -  32767) / 32767;
-//     const float16s = new Float32Array([...values].map((x) => clamp(x)));
-//     test(`gets expected values`, () => {
-//         let i = -1;
-//         while (++i < n) {
-//             expect(vector.get(i)).toEqual(clamp(values[i]));
-//         }
-//     });
-//     test(`iterates expected values`, () => {
-//         expect.hasAssertions();
-//         let i = -1;
-//         for (let v of vector) {
-//             expect(++i).toBeLessThan(n);
-//             expect(v).toEqual(clamp(values[i]));
-//         }
-//     });
-//     test(`indexOf returns expected values`, () => {
-//         const randomValues = new Uint16Array(randomBytes(64).buffer);
-//         for (let value of [...values, ...randomValues]) {
-//             const expected = values.indexOf(value);
-//             expect(vector.indexOf(clamp(value))).toEqual(expected);
-//         }
-//     });
-//     test(`slices the entire array`, () => {
-//         expect(vector.slice().toArray()).toEqual(float16s);
-//     });
-//     test(`slice returns a TypedArray`, () => {
-//         expect(vector.slice().toArray()).toBeInstanceOf(Float32Array);
-//     });
-//     test(`slices from -20 to length`, () => {
-//         expect(vector.slice(-20).toArray()).toEqual(float16s.slice(-20));
-//     });
-//     test(`slices from 0 to -20`, () => {
-//         expect(vector.slice(0, -20).toArray()).toEqual(float16s.slice(0, -20));
-//     });
-//     test(`slices the array from 0 to length - 20`, () => {
-//         expect(vector.slice(0, n - 20).toArray()).toEqual(float16s.slice(0, n - 20));
-//     });
-//     test(`slices the array from 0 to length + 20`, () => {
-//         expect(vector.slice(0, n + 20).toArray()).toEqual(float16s.slice(0, n + 20));
-//     });
-// });
-
-// for (const [VectorName, [VectorType, DataType]] of fixedSizeVectors) {
-//     describe(`${VectorName}`, () => {
-//         const type = new DataType();
-//         const values = concatTyped(type.ArrayType as any, ...bytes);
-//         const vector = bytes
-//             .map((b) => new type.ArrayType(b.buffer))
-//             .map((b) => new VectorType(new FlatData(type, b.length * 0.5, null, b)))
-//             .reduce((v: any, v2) => v.concat(v2));
-//         const n = values.length * 0.5;
-//         test(`gets expected values`, () => {
-//             let i = -1;
-//             while (++i < n) {
-//                 expect(vector.get(i)).toEqual(values.slice(2 * i, 2 * (i + 1)));
-//             }
-//         });
-//         test(`iterates expected values`, () => {
-//             let i = -1;
-//             for (let v of vector) {
-//                 expect(++i).toBeLessThan(n);
-//                 expect(v).toEqual(values.slice(2 * i, 2 * (i + 1)));
-//             }
-//         });
-//         test(`indexOf returns expected values`, () => {
-//             // Create a set of test data composed of all of the actual values
-//             // and a few random values
-//             let testValues = concatTyped(
-//                 type.ArrayType,
-//                 ...bytes,
-//                 ...[randomBytes(8 * 2 * type.ArrayType.BYTES_PER_ELEMENT)]
-//             );
-
-//             for (let i = -1, n = testValues.length / 2 | 0; ++i < n;) {
-//                 const value = testValues.slice(2 * i, 2 * (i + 1));
-//                 const expected = values.findIndex((d, i) => i % 2 === 0 && d === value[0] && testValues[i + 1] === value[1]);
-//                 expect(vector.indexOf(value)).toEqual(expected >= 0 ? expected / 2 : -1);
-//             }
-//         });
-//         test(`slices the entire array`, () => {
-//             expect(vector.slice().toArray()).toEqual(values);
-//         });
-//         test(`slice returns a TypedArray`, () => {
-//             expect(vector.slice().toArray()).toBeInstanceOf(type.ArrayType);
-//         });
-//         test(`slices from -20 to length`, () => {
-//             expect(vector.slice(-20).toArray()).toEqual(values.slice(-40));
-//         });
-//         test(`slices from 0 to -20`, () => {
-//             expect(vector.slice(0, -20).toArray()).toEqual(values.slice(0, -40));
-//         });
-//         test(`slices the array from 0 to length - 20`, () => {
-//             expect(vector.slice(0, n - 20).toArray()).toEqual(values.slice(0, values.length - 40));
-//         });
-//         test(`slices the array from 0 to length + 20`, () => {
-//             expect(vector.slice(0, n + 20).toArray()).toEqual(values.slice(0, values.length + 40));
-//         });
-//     });
-// }
-
-// for (const [VectorName, [VectorType, DataType]] of fixedWidthVectors) {
-//     describe(`${VectorName}`, () => {
-//         const type = new DataType();
-//         const values = concatTyped(type.ArrayType as any, ...bytes);
-//         const vector = bytes
-//             .map((b) => new type.ArrayType(b.buffer))
-//             .map((b) => new VectorType(new FlatData<any>(type, b.length, null, b)))
-//             .reduce((v: any, v2) => v.concat(v2));
-
-//         const n = values.length;
-//         test(`gets expected values`, () => {
-//             let i = -1;
-//             while (++i < n) {
-//                 expect(vector.get(i)).toEqual(values[i]);
-//             }
-//         });
-//         test(`iterates expected values`, () => {
-//             expect.hasAssertions();
-//             let i = -1;
-//             for (let v of vector) {
-//                 expect(++i).toBeLessThan(n);
-//                 expect(v).toEqual(values[i]);
-//             }
-//         });
-//         test(`indexOf returns expected values`, () => {
-//             // Create a set of test data composed of all of the actual values
-//             // and a few random values
-//             let testValues = concatTyped(
-//                 type.ArrayType,
-//                 ...bytes,
-//                 ...[randomBytes(8 * type.ArrayType.BYTES_PER_ELEMENT)]
-//             );
-
-//             for (const value of testValues) {
-//                 const expected = values.indexOf(value);
-//                 expect(vector.indexOf(value)).toEqual(expected);
-//             }
-//         });
-//         test(`slices the entire array`, () => {
-//             expect(vector.slice().toArray()).toEqual(values);
-//         });
-//         test(`slice returns a TypedArray`, () => {
-//             expect(vector.slice().toArray()).toBeInstanceOf(type.ArrayType);
-//         });
-//         test(`slices from -20 to length`, () => {
-//             expect(vector.slice(-20).toArray()).toEqual(values.slice(-20));
-//         });
-//         test(`slices from 0 to -20`, () => {
-//             expect(vector.slice(0, -20).toArray()).toEqual(values.slice(0, -20));
-//         });
-//         test(`slices the array from 0 to length - 20`, () => {
-//             expect(vector.slice(0, n - 20).toArray()).toEqual(values.slice(0, n - 20));
-//         });
-//         test(`slices the array from 0 to length + 20`, () => {
-//             expect(vector.slice(0, n + 20).toArray()).toEqual(values.slice(0, n + 20));
-//         });
-//     });
-// }
-
-// describe(`Utf8Vector`, () => {
-//     const values = ['foo', 'bar', 'baz', 'foo bar', 'bar'], n = values.length;
-//     let offset = 0;
-//     const offsets = Uint32Array.of(0, ...values.map((d) => { offset += d.length; return offset; }));
-//     const vector = new Utf8Vector(new FlatListData(new Utf8(), n, null, offsets, utf8Encoder.encode(values.join(''))));
-//     basicVectorTests(vector, values, ['abc', '123']);
-//     describe(`sliced`, () => {
-//         basicVectorTests(vector.slice(1,3), values.slice(1,3), ['foo', 'abc']);
-//     });
-// });
-
-// describe(`DictionaryVector`, () => {
-//     const dictionary = ['foo', 'bar', 'baz'];
-//     const extras = ['abc', '123']; // values to search for that should NOT be found
-//     let offset = 0;
-//     const offsets = Uint32Array.of(0, ...dictionary.map((d) => { offset += d.length; return offset; }));
-//     const dictionary_vec = new Utf8Vector(new FlatListData(new Utf8(), dictionary.length, null, offsets, utf8Encoder.encode(dictionary.join(''))));
-
-//     const indices = Array.from({length: 50}, () => Math.random() * 3 | 0);
-
-//     describe(`index with nullCount == 0`, () => {
-//         const indices_data = new FlatData(new Int32(), indices.length, new Uint8Array(0), indices);
-
-//         const values = Array.from(indices).map((d) => dictionary[d]);
-//         const vector = new DictionaryVector(new DictionaryData(new Dictionary(dictionary_vec.type, indices_data.type), dictionary_vec, indices_data));
-
-//         basicVectorTests(vector, values, extras);
-
-//         describe(`sliced`, () => {
-//             basicVectorTests(vector.slice(10, 20), values.slice(10,20), extras);
-//         });
-//     });
-
-//     describe(`index with nullCount > 0`, () => {
-//         const validity = Array.from({length: indices.length}, () => Math.random() > 0.2 ? true : false);
-//         const indices_data = new FlatData(new Int32(), indices.length, packBools(validity), indices, 0, validity.reduce((acc, d) => acc + (d ? 0 : 1), 0));
-//         const values = Array.from(indices).map((d, i) => validity[i] ? dictionary[d] : null);
-//         const vector = new DictionaryVector(new DictionaryData(new Dictionary(dictionary_vec.type, indices_data.type), dictionary_vec, indices_data));
-
-//         basicVectorTests(vector, values, ['abc', '123']);
-//         describe(`sliced`, () => {
-//             basicVectorTests(vector.slice(10, 20), values.slice(10,20), extras);
-//         });
-//     });
-// });
-
-// // Creates some basic tests for the given vector.
-// // Verifies that:
-// // - `get` and the native iterator return the same data as `values`
-// // - `indexOf` returns the same indices as `values`
-// function basicVectorTests(vector: Vector, values: any[], extras: any[]) {
-//     const n = values.length;
-
-//     test(`gets expected values`, () => {
-//         let i = -1;
-//         while (++i < n) {
-//             expect(vector.get(i)).toEqual(values[i]);
-//         }
-//     });
-//     test(`iterates expected values`, () => {
-//         expect.hasAssertions();
-//         let i = -1;
-//         for (let v of vector) {
-//             expect(++i).toBeLessThan(n);
-//             expect(v).toEqual(values[i]);
-//         }
-//     });
-//     test(`indexOf returns expected values`, () => {
-//         let testValues = values.concat(extras);
-
-//         for (const value of testValues) {
-//             const expected = values.indexOf(value);
-//             expect(vector.indexOf(value)).toEqual(expected);
-//         }
-//     });
-// }
-
-// function toMap<T>(entries: Record<string, T>, keys: string[]) {
-//     return keys.reduce((map, key) => {
-//         map.set(key, entries[key] as T);
-//         return map;
-//     }, new Map<string, T>());
-// }
-
-// function concatTyped<T extends TypedArray>(ArrayType: TypedArrayConstructor<T>, ...bytes: any[]) {
-//     const BPE = ArrayType.BYTES_PER_ELEMENT;
-//     return bytes.reduce((v, bytes) => {
-//         const l = bytes.byteLength / BPE;
-//         const a = new ArrayType(v.length + l);
-//         const b = new ArrayType(bytes.buffer);
-//         a.set(v);
-//         a.set(b, v.length);
-//         return a;
-//     }, new ArrayType(0)) as T;
-// }
-// const FixedSizeVectors = {
-//     Int64Vector: [IntVector, Int64] as [typeof IntVector, typeof Int64],
-//     Uint64Vector: [IntVector, Uint64] as [typeof IntVector, typeof Uint64],
-// };
-
-// const FixedWidthVectors = {
-//     Int8Vector: [IntVector, Int8] as [typeof IntVector, typeof Int8],
-//     Int16Vector: [IntVector, Int16] as [typeof IntVector, typeof Int16],
-//     Int32Vector: [IntVector, Int32] as [typeof IntVector, typeof Int32],
-//     Uint8Vector: [IntVector, Uint8] as [typeof IntVector, typeof Uint8],
-//     Uint16Vector: [IntVector, Uint16] as [typeof IntVector, typeof Uint16],
-//     Uint32Vector: [IntVector, Uint32] as [typeof IntVector, typeof Uint32],
-//     Float32Vector: [FloatVector, Float32] as [typeof FloatVector, typeof Float32],
-//     Float64Vector: [FloatVector, Float64] as [typeof FloatVector, typeof Float64],
-// };
-
-// const fixedSizeVec// describe('Float16Vector', () => {
-//     const values = concatTyped(Uint16Array, ...bytes);
-//     const vector = bytes
-//         .map((b) => new Uint16Array(b.buffer))
-//         .map((b) => new FloatVector<Float16>(new FlatData(new Float16(), b.length, null, b)))
-//         .reduce((v: any, v2) => v.concat(v2));
-//     const n = values.length;
-//     const clamp = (x: number) => (x -  32767) / 32767;
-//     const float16s = new Float32Array([...values].map((x) => clamp(x)));
-//     test(`gets expected values`, () => {
-//         let i = -1;
-//         while (++i < n) {
-//             expect(vector.get(i)).toEqual(clamp(values[i]));
-//         }
-//     });
-//     test(`iterates expected values`, () => {
-//         expect.hasAssertions();
-//         let i = -1;
-//         for (let v of vector) {
-//             expect(++i).toBeLessThan(n);
-//             expect(v).toEqual(clamp(values[i]));
-//         }
-//     });
-//     test(`indexOf returns expected values`, () => {
-//         const randomValues = new Uint16Array(randomBytes(64).buffer);
-//         for (let value of [...values, ...randomValues]) {
-//             const expected = values.indexOf(value);
-//             expect(vector.indexOf(clamp(value))).toEqual(expected);
-//         }
-//     });
-//     test(`slices the entire array`, () => {
-//         expect(vector.slice().toArray()).toEqual(float16s);
-//     });
-//     test(`slice returns a TypedArray`, () => {
-//         expect(vector.slice().toArray()).toBeInstanceOf(Float32Array);
-//     });
-//     test(`slices from -20 to length`, () => {
-//         expect(vector.slice(-20).toArray()).toEqual(float16s.slice(-20));
-//     });
-//     test(`slices from 0 to -20`, () => {
-//         expect(vector.slice(0, -20).toArray()).toEqual(float16s.slice(0, -20));
-//     });
-//     test(`slices the array from 0 to length - 20`, () => {
-//         expect(vector.slice(0, n - 20).toArray()).toEqual(float16s.slice(0, n - 20));
-//     });
-//     test(`slices the array from 0 to length + 20`, () => {
-//         expect(vector.slice(0, n + 20).toArray()).toEqual(float16s.slice(0, n + 20));
-//     });
-// });
-
-// for (const [VectorName, [VectorType, DataType]] of fixedSizeVectors) {
-//     describe(`${VectorName}`, () => {
-//         const type = new DataType();
-//         const values = concatTyped(type.ArrayType as any, ...bytes);
-//         const vector = bytes
-//             .map((b) => new type.ArrayType(b.buffer))
-//             .map((b) => new VectorType(new FlatData(type, b.length * 0.5, null, b)))
-//             .reduce((v: any, v2) => v.concat(v2));
-//         const n = values.length * 0.5;
-//         test(`gets expected values`, () => {
-//             let i = -1;
-//             while (++i < n) {
-//                 expect(vector.get(i)).toEqual(values.slice(2 * i, 2 * (i + 1)));
-//             }
-//         });
-//         test(`iterates expected values`, () => {
-//             let i = -1;
-//             for (let v of vector) {
-//                 expect(++i).toBeLessThan(n);
-//                 expect(v).toEqual(values.slice(2 * i, 2 * (i + 1)));
-//             }
-//         });
-//         test(`indexOf returns expected values`, () => {
-//             // Create a set of test data composed of all of the actual values
-//             // and a few random values
-//             let testValues = concatTyped(
-//                 type.ArrayType,
-//                 ...bytes,
-//                 ...[randomBytes(8 * 2 * type.ArrayType.BYTES_PER_ELEMENT)]
-//             );
-
-//             for (let i = -1, n = testValues.length / 2 | 0; ++i < n;) {
-//                 const value = testValues.slice(2 * i, 2 * (i + 1));
-//                 const expected = values.findIndex((d, i) => i % 2 === 0 && d === value[0] && testValues[i + 1] === value[1]);
-//                 expect(vector.indexOf(value)).toEqual(expected >= 0 ? expected / 2 : -1);
-//             }
-//         });
-//         test(`slices the entire array`, () => {
-//             expect(vector.slice().toArray()).toEqual(values);
-//         });
-//         test(`slice returns a TypedArray`, () => {
-//             expect(vector.slice().toArray()).toBeInstanceOf(type.ArrayType);
-//         });
-//         test(`slices from -20 to length`, () => {
-//             expect(vector.slice(-20).toArray()).toEqual(values.slice(-40));
-//         });
-//         test(`slices from 0 to -20`, () => {
-//             expect(vector.slice(0, -20).toArray()).toEqual(values.slice(0, -40));
-//         });
-//         test(`slices the array from 0 to length - 20`, () => {
-//             expect(vector.slice(0, n - 20).toArray()).toEqual(values.slice(0, values.length - 40));
-//         });
-//         test(`slices the array from 0 to length + 20`, () => {
-//             expect(vector.slice(0, n + 20).toArray()).toEqual(values.slice(0, values.length + 40));
-//         });
-//     });
-// }
-
-// for (const [VectorName, [VectorType, DataType]] of fixedWidthVectors) {
-//     describe(`${VectorName}`, () => {
-//         const type = new DataType();
-//         const values = concatTyped(type.ArrayType as any, ...bytes);
-//         const vector = bytes
-//             .map((b) => new type.ArrayType(b.buffer))
-//             .map((b) => new VectorType(new FlatData<any>(type, b.length, null, b)))
-//             .reduce((v: any, v2) => v.concat(v2));
-
-//         const n = values.length;
-//         test(`gets expected values`, () => {
-//             let i = -1;
-//             while (++i < n) {
-//                 expect(vector.get(i)).toEqual(values[i]);
-//             }
-//         });
-//         test(`iterates expected values`, () => {
-//             expect.hasAssertions();
-//             let i = -1;
-//             for (let v of vector) {
-//                 expect(++i).toBeLessThan(n);
-//                 expect(v).toEqual(values[i]);
-//             }
-//         });
-//         test(`indexOf returns expected values`, () => {
-//             // Create a set of test data composed of all of the actual values
-//             // and a few random values
-//             let testValues = concatTyped(
-//                 type.ArrayType,
-//                 ...bytes,
-//                 ...[randomBytes(8 * type.ArrayType.BYTES_PER_ELEMENT)]
-//             );
-
-//             for (const value of testValues) {
-//                 const expected = values.indexOf(value);
-//                 expect(vector.indexOf(value)).toEqual(expected);
-//             }
-//         });
-//         test(`slices the entire array`, () => {
-//             expect(vector.slice().toArray()).toEqual(values);
-//         });
-//         test(`slice returns a TypedArray`, () => {
-//             expect(vector.slice().toArray()).toBeInstanceOf(type.ArrayType);
-//         });
-//         test(`slices from -20 to length`, () => {
-//             expect(vector.slice(-20).toArray()).toEqual(values.slice(-20));
-//         });
-//         test(`slices from 0 to -20`, () => {
-//             expect(vector.slice(0, -20).toArray()).toEqual(values.slice(0, -20));
-//         });
-//         test(`slices the array from 0 to length - 20`, () => {
-//             expect(vector.slice(0, n - 20).toArray()).toEqual(values.slice(0, n - 20));
-//         });
-//         test(`slices the array from 0 to length + 20`, () => {
-//             expect(vector.slice(0, n + 20).toArray()).toEqual(values.slice(0, n + 20));
-//         });
-//     });
-// }
-
-// describe(`Utf8Vector`, () => {
-//     const values = ['foo', 'bar', 'baz', 'foo bar', 'bar'], n = values.length;
-//     let offset = 0;
-//     const offsets = Uint32Array.of(0, ...values.map((d) => { offset += d.length; return offset; }));
-//     const vector = new Utf8Vector(new FlatListData(new Utf8(), n, null, offsets, utf8Encoder.encode(values.join(''))));
-//     basicVectorTests(vector, values, ['abc', '123']);
-//     describe(`sliced`, () => {
-//         basicVectorTests(vector.slice(1,3), values.slice(1,3), ['foo', 'abc']);
-//     });
-// });
-
-// describe(`DictionaryVector`, () => {
-//     const dictionary = ['foo', 'bar', 'baz'];
-//     const extras = ['abc', '123']; // values to search for that should NOT be found
-//     let offset = 0;
-//     const offsets = Uint32Array.of(0, ...dictionary.map((d) => { offset += d.length; return offset; }));
-//     const dictionary_vec = new Utf8Vector(new FlatListData(new Utf8(), dictionary.length, null, offsets, utf8Encoder.encode(dictionary.join(''))));
-
-//     const indices = Array.from({length: 50}, () => Math.random() * 3 | 0);
-
-//     describe(`index with nullCount == 0`, () => {
-//         const indices_data = new FlatData(new Int32(), indices.length, new Uint8Array(0), indices);
-
-//         const values = Array.from(indices).map((d) => dictionary[d]);
-//         const vector = new DictionaryVector(new DictionaryData(new Dictionary(dictionary_vec.type, indices_data.type), dictionary_vec, indices_data));
-
-//         basicVectorTests(vector, values, extras);
-
-//         describe(`sliced`, () => {
-//             basicVectorTests(vector.slice(10, 20), values.slice(10,20), extras);
-//         });
-//     });
-
-//     describe(`index with nullCount > 0`, () => {
-//         const validity = Array.from({length: indices.length}, () => Math.random() > 0.2 ? true : false);
-//         const indices_data = new FlatData(new Int32(), indices.length, packBools(validity), indices, 0, validity.reduce((acc, d) => acc + (d ? 0 : 1), 0));
-//         const values = Array.from(indices).map((d, i) => validity[i] ? dictionary[d] : null);
-//         const vector = new DictionaryVector(new DictionaryData(new Dictionary(dictionary_vec.type, indices_data.type), dictionary_vec, indices_data));
-
-//         basicVectorTests(vector, values, ['abc', '123']);
-//         describe(`sliced`, () => {
-//             basicVectorTests(vector.slice(10, 20), values.slice(10,20), extras);
-//         });
-//     });
-// });
-
-// // Creates some basic tests for the given vector.
-// // Verifies that:
-// // - `get` and the native iterator return the same data as `values`
-// // - `indexOf` returns the same indices as `values`
-// function basicVectorTests(vector: Vector, values: any[], extras: any[]) {
-//     const n = values.length;
-
-//     test(`gets expected values`, () => {
-//         let i = -1;
-//         while (++i < n) {
-//             expect(vector.get(i)).toEqual(values[i]);
-//         }
-//     });
-//     test(`iterates expected values`, () => {
-//         expect.hasAssertions();
-//         let i = -1;
-//         for (let v of vector) {
-//             expect(++i).toBeLessThan(n);
-//             expect(v).toEqual(values[i]);
-//         }
-//     });
-//     test(`indexOf returns expected values`, () => {
-//         let testValues = values.concat(extras);
-
-//         for (const value of testValues) {
-//             const expected = values.indexOf(value);
-//             expect(vector.indexOf(value)).toEqual(expected);
-//         }
-//     });
-// }
-
-// function toMap<T>(entries: Record<string, T>, keys: string[]) {
-//     return keys.reduce((map, key) => {
-//         map.set(key, entries[key] as T);
-//         return map;
-//     }, new Map<string, T>());
-// }
-
-// function concatTyped<T extends TypedArray>(ArrayType: TypedArrayConstructor<T>, ...bytes: any[]) {
-//     const BPE = ArrayType.BYTES_PER_ELEMENT;
-//     return bytes.reduce((v, bytes) => {
-//         const l = bytes.byteLength / BPE;
-//         const a = new ArrayType(v.length + l);
-//         const b = new ArrayType(bytes.buffer);
-//         a.set(v);
-//         a.set(b, v.length);
-//         return a;
-//     }, new ArrayType(0)) as T;
-// });
-// const fixedWidthVe// describe('Float16Vector', () => {
-//     const values = concatTyped(Uint16Array, ...bytes);
-//     const vector = bytes
-//         .map((b) => new Uint16Array(b.buffer))
-//         .map((b) => new FloatVector<Float16>(new FlatData(new Float16(), b.length, null, b)))
-//         .reduce((v: any, v2) => v.concat(v2));
-//     const n = values.length;
-//     const clamp = (x: number) => (x -  32767) / 32767;
-//     const float16s = new Float32Array([...values].map((x) => clamp(x)));
-//     test(`gets expected values`, () => {
-//         let i = -1;
-//         while (++i < n) {
-//             expect(vector.get(i)).toEqual(clamp(values[i]));
-//         }
-//     });
-//     test(`iterates expected values`, () => {
-//         expect.hasAssertions();
-//         let i = -1;
-//         for (let v of vector) {
-//             expect(++i).toBeLessThan(n);
-//             expect(v).toEqual(clamp(values[i]));
-//         }
-//     });
-//     test(`indexOf returns expected values`, () => {
-//         const randomValues = new Uint16Array(randomBytes(64).buffer);
-//         for (let value of [...values, ...randomValues]) {
-//             const expected = values.indexOf(value);
-//             expect(vector.indexOf(clamp(value))).toEqual(expected);
-//         }
-//     });
-//     test(`slices the entire array`, () => {
-//         expect(vector.slice().toArray()).toEqual(float16s);
-//     });
-//     test(`slice returns a TypedArray`, () => {
-//         expect(vector.slice().toArray()).toBeInstanceOf(Float32Array);
-//     });
-//     test(`slices from -20 to length`, () => {
-//         expect(vector.slice(-20).toArray()).toEqual(float16s.slice(-20));
-//     });
-//     test(`slices from 0 to -20`, () => {
-//         expect(vector.slice(0, -20).toArray()).toEqual(float16s.slice(0, -20));
-//     });
-//     test(`slices the array from 0 to length - 20`, () => {
-//         expect(vector.slice(0, n - 20).toArray()).toEqual(float16s.slice(0, n - 20));
-//     });
-//     test(`slices the array from 0 to length + 20`, () => {
-//         expect(vector.slice(0, n + 20).toArray()).toEqual(float16s.slice(0, n + 20));
-//     });
-// });
-
-// for (const [VectorName, [VectorType, DataType]] of fixedSizeVectors) {
-//     describe(`${VectorName}`, () => {
-//         const type = new DataType();
-//         const values = concatTyped(type.ArrayType as any, ...bytes);
-//         const vector = bytes
-//             .map((b) => new type.ArrayType(b.buffer))
-//             .map((b) => new VectorType(new FlatData(type, b.length * 0.5, null, b)))
-//             .reduce((v: any, v2) => v.concat(v2));
-//         const n = values.length * 0.5;
-//         test(`gets expected values`, () => {
-//             let i = -1;
-//             while (++i < n) {
-//                 expect(vector.get(i)).toEqual(values.slice(2 * i, 2 * (i + 1)));
-//             }
-//         });
-//         test(`iterates expected values`, () => {
-//             let i = -1;
-//             for (let v of vector) {
-//                 expect(++i).toBeLessThan(n);
-//                 expect(v).toEqual(values.slice(2 * i, 2 * (i + 1)));
-//             }
-//         });
-//         test(`indexOf returns expected values`, () => {
-//             // Create a set of test data composed of all of the actual values
-//             // and a few random values
-//             let testValues = concatTyped(
-//                 type.ArrayType,
-//                 ...bytes,
-//                 ...[randomBytes(8 * 2 * type.ArrayType.BYTES_PER_ELEMENT)]
-//             );
-
-//             for (let i = -1, n = testValues.length / 2 | 0; ++i < n;) {
-//                 const value = testValues.slice(2 * i, 2 * (i + 1));
-//                 const expected = values.findIndex((d, i) => i % 2 === 0 && d === value[0] && testValues[i + 1] === value[1]);
-//                 expect(vector.indexOf(value)).toEqual(expected >= 0 ? expected / 2 : -1);
-//             }
-//         });
-//         test(`slices the entire array`, () => {
-//             expect(vector.slice().toArray()).toEqual(values);
-//         });
-//         test(`slice returns a TypedArray`, () => {
-//             expect(vector.slice().toArray()).toBeInstanceOf(type.ArrayType);
-//         });
-//         test(`slices from -20 to length`, () => {
-//             expect(vector.slice(-20).toArray()).toEqual(values.slice(-40));
-//         });
-//         test(`slices from 0 to -20`, () => {
-//             expect(vector.slice(0, -20).toArray()).toEqual(values.slice(0, -40));
-//         });
-//         test(`slices the array from 0 to length - 20`, () => {
-//             expect(vector.slice(0, n - 20).toArray()).toEqual(values.slice(0, values.length - 40));
-//         });
-//         test(`slices the array from 0 to length + 20`, () => {
-//             expect(vector.slice(0, n + 20).toArray()).toEqual(values.slice(0, values.length + 40));
-//         });
-//     });
-// }
-
-// for (const [VectorName, [VectorType, DataType]] of fixedWidthVectors) {
-//     describe(`${VectorName}`, () => {
-//         const type = new DataType();
-//         const values = concatTyped(type.ArrayType as any, ...bytes);
-//         const vector = bytes
-//             .map((b) => new type.ArrayType(b.buffer))
-//             .map((b) => new VectorType(new FlatData<any>(type, b.length, null, b)))
-//             .reduce((v: any, v2) => v.concat(v2));
-
-//         const n = values.length;
-//         test(`gets expected values`, () => {
-//             let i = -1;
-//             while (++i < n) {
-//                 expect(vector.get(i)).toEqual(values[i]);
-//             }
-//         });
-//         test(`iterates expected values`, () => {
-//             expect.hasAssertions();
-//             let i = -1;
-//             for (let v of vector) {
-//                 expect(++i).toBeLessThan(n);
-//                 expect(v).toEqual(values[i]);
-//             }
-//         });
-//         test(`indexOf returns expected values`, () => {
-//             // Create a set of test data composed of all of the actual values
-//             // and a few random values
-//             let testValues = concatTyped(
-//                 type.ArrayType,
-//                 ...bytes,
-//                 ...[randomBytes(8 * type.ArrayType.BYTES_PER_ELEMENT)]
-//             );
-
-//             for (const value of testValues) {
-//                 const expected = values.indexOf(value);
-//                 expect(vector.indexOf(value)).toEqual(expected);
-//             }
-//         });
-//         test(`slices the entire array`, () => {
-//             expect(vector.slice().toArray()).toEqual(values);
-//         });
-//         test(`slice returns a TypedArray`, () => {
-//             expect(vector.slice().toArray()).toBeInstanceOf(type.ArrayType);
-//         });
-//         test(`slices from -20 to length`, () => {
-//             expect(vector.slice(-20).toArray()).toEqual(values.slice(-20));
-//         });
-//         test(`slices from 0 to -20`, () => {
-//             expect(vector.slice(0, -20).toArray()).toEqual(values.slice(0, -20));
-//         });
-//         test(`slices the array from 0 to length - 20`, () => {
-//             expect(vector.slice(0, n - 20).toArray()).toEqual(values.slice(0, n - 20));
-//         });
-//         test(`slices the array from 0 to length + 20`, () => {
-//             expect(vector.slice(0, n + 20).toArray()).toEqual(values.slice(0, n + 20));
-//         });
-//     });
-// }
-
-// describe(`Utf8Vector`, () => {
-//     const values = ['foo', 'bar', 'baz', 'foo bar', 'bar'], n = values.length;
-//     let offset = 0;
-//     const offsets = Uint32Array.of(0, ...values.map((d) => { offset += d.length; return offset; }));
-//     const vector = new Utf8Vector(new FlatListData(new Utf8(), n, null, offsets, utf8Encoder.encode(values.join(''))));
-//     basicVectorTests(vector, values, ['abc', '123']);
-//     describe(`sliced`, () => {
-//         basicVectorTests(vector.slice(1,3), values.slice(1,3), ['foo', 'abc']);
-//     });
-// });
-
-// describe(`DictionaryVector`, () => {
-//     const dictionary = ['foo', 'bar', 'baz'];
-//     const extras = ['abc', '123']; // values to search for that should NOT be found
-//     let offset = 0;
-//     const offsets = Uint32Array.of(0, ...dictionary.map((d) => { offset += d.length; return offset; }));
-//     const dictionary_vec = new Utf8Vector(new FlatListData(new Utf8(), dictionary.length, null, offsets, utf8Encoder.encode(dictionary.join(''))));
-
-//     const indices = Array.from({length: 50}, () => Math.random() * 3 | 0);
-
-//     describe(`index with nullCount == 0`, () => {
-//         const indices_data = new FlatData(new Int32(), indices.length, new Uint8Array(0), indices);
-
-//         const values = Array.from(indices).map((d) => dictionary[d]);
-//         const vector = new DictionaryVector(new DictionaryData(new Dictionary(dictionary_vec.type, indices_data.type), dictionary_vec, indices_data));
-
-//         basicVectorTests(vector, values, extras);
-
-//         describe(`sliced`, () => {
-//             basicVectorTests(vector.slice(10, 20), values.slice(10,20), extras);
-//         });
-//     });
-
-//     describe(`index with nullCount > 0`, () => {
-//         const validity = Array.from({length: indices.length}, () => Math.random() > 0.2 ? true : false);
-//         const indices_data = new FlatData(new Int32(), indices.length, packBools(validity), indices, 0, validity.reduce((acc, d) => acc + (d ? 0 : 1), 0));
-//         const values = Array.from(indices).map((d, i) => validity[i] ? dictionary[d] : null);
-//         const vector = new DictionaryVector(new DictionaryData(new Dictionary(dictionary_vec.type, indices_data.type), dictionary_vec, indices_data));
-
-//         basicVectorTests(vector, values, ['abc', '123']);
-//         describe(`sliced`, () => {
-//             basicVectorTests(vector.slice(10, 20), values.slice(10,20), extras);
-//         });
-//     });
-// });
-
-// // Creates some basic tests for the given vector.
-// // Verifies that:
-// // - `get` and the native iterator return the same data as `values`
-// // - `indexOf` returns the same indices as `values`
-// function basicVectorTests(vector: Vector, values: any[], extras: any[]) {
-//     const n = values.length;
-
-//     test(`gets expected values`, () => {
-//         let i = -1;
-//         while (++i < n) {
-//             expect(vector.get(i)).toEqual(values[i]);
-//         }
-//     });
-//     test(`iterates expected values`, () => {
-//         expect.hasAssertions();
-//         let i = -1;
-//         for (let v of vector) {
-//             expect(++i).toBeLessThan(n);
-//             expect(v).toEqual(values[i]);
-//         }
-//     });
-//     test(`indexOf returns expected values`, () => {
-//         let testValues = values.concat(extras);
-
-//         for (const value of testValues) {
-//             const expected = values.indexOf(value);
-//             expect(vector.indexOf(value)).toEqual(expected);
-//         }
-//     });
-// }
-
-// function toMap<T>(entries: Record<string, T>, keys: string[]) {
-//     return keys.reduce((map, key) => {
-//         map.set(key, entries[key] as T);
-//         return map;
-//     }, new Map<string, T>());
-// }
-
-// function concatTyped<T extends TypedArray>(ArrayType: TypedArrayConstructor<T>, ...bytes: any[]) {
-//     const BPE = ArrayType.BYTES_PER_ELEMENT;
-//     return bytes.reduce((v, bytes) => {
-//         const l = bytes.byteLength / BPE;
-//         const a = new ArrayType(v.length + l);
-//         const b = new ArrayType(bytes.buffer);
-//         a.set(v);
-//         a.set(b, v.length);
-//         return a;
-//     }, new ArrayType(0)) as T;
-// }rs));
-// const randomBytes // describe('Float16Vector', () => {
-//     const values = concatTyped(Uint16Array, ...bytes);
-//     const vector = bytes
-//         .map((b) => new Uint16Array(b.buffer))
-//         .map((b) => new FloatVector<Float16>(new FlatData(new Float16(), b.length, null, b)))
-//         .reduce((v: any, v2) => v.concat(v2));
-//     const n = values.length;
-//     const clamp = (x: number) => (x -  32767) / 32767;
-//     const float16s = new Float32Array([...values].map((x) => clamp(x)));
-//     test(`gets expected values`, () => {
-//         let i = -1;
-//         while (++i < n) {
-//             expect(vector.get(i)).toEqual(clamp(values[i]));
-//         }
-//     });
-//     test(`iterates expected values`, () => {
-//         expect.hasAssertions();
-//         let i = -1;
-//         for (let v of vector) {
-//             expect(++i).toBeLessThan(n);
-//             expect(v).toEqual(clamp(values[i]));
-//         }
-//     });
-//     test(`indexOf returns expected values`, () => {
-//         const randomValues = new Uint16Array(randomBytes(64).buffer);
-//         for (let value of [...values, ...randomValues]) {
-//             const expected = values.indexOf(value);
-//             expect(vector.indexOf(clamp(value))).toEqual(expected);
-//         }
-//     });
-//     test(`slices the entire array`, () => {
-//         expect(vector.slice().toArray()).toEqual(float16s);
-//     });
-//     test(`slice returns a TypedArray`, () => {
-//         expect(vector.slice().toArray()).toBeInstanceOf(Float32Array);
-//     });
-//     test(`slices from -20 to length`, () => {
-//         expect(vector.slice(-20).toArray()).toEqual(float16s.slice(-20));
-//     });
-//     test(`slices from 0 to -20`, () => {
-//         expect(vector.slice(0, -20).toArray()).toEqual(float16s.slice(0, -20));
-//     });
-//     test(`slices the array from 0 to length - 20`, () => {
-//         expect(vector.slice(0, n - 20).toArray()).toEqual(float16s.slice(0, n - 20));
-//     });
-//     test(`slices the array from 0 to length + 20`, () => {
-//         expect(vector.slice(0, n + 20).toArray()).toEqual(float16s.slice(0, n + 20));
-//     });
-// });
-
-// for (const [VectorName, [VectorType, DataType]] of fixedSizeVectors) {
-//     describe(`${VectorName}`, () => {
-//         const type = new DataType();
-//         const values = concatTyped(type.ArrayType as any, ...bytes);
-//         const vector = bytes
-//             .map((b) => new type.ArrayType(b.buffer))
-//             .map((b) => new VectorType(new FlatData(type, b.length * 0.5, null, b)))
-//             .reduce((v: any, v2) => v.concat(v2));
-//         const n = values.length * 0.5;
-//         test(`gets expected values`, () => {
-//             let i = -1;
-//             while (++i < n) {
-//                 expect(vector.get(i)).toEqual(values.slice(2 * i, 2 * (i + 1)));
-//             }
-//         });
-//         test(`iterates expected values`, () => {
-//             let i = -1;
-//             for (let v of vector) {
-//                 expect(++i).toBeLessThan(n);
-//                 expect(v).toEqual(values.slice(2 * i, 2 * (i + 1)));
-//             }
-//         });
-//         test(`indexOf returns expected values`, () => {
-//             // Create a set of test data composed of all of the actual values
-//             // and a few random values
-//             let testValues = concatTyped(
-//                 type.ArrayType,
-//                 ...bytes,
-//                 ...[randomBytes(8 * 2 * type.ArrayType.BYTES_PER_ELEMENT)]
-//             );
-
-//             for (let i = -1, n = testValues.length / 2 | 0; ++i < n;) {
-//                 const value = testValues.slice(2 * i, 2 * (i + 1));
-//                 const expected = values.findIndex((d, i) => i % 2 === 0 && d === value[0] && testValues[i + 1] === value[1]);
-//                 expect(vector.indexOf(value)).toEqual(expected >= 0 ? expected / 2 : -1);
-//             }
-//         });
-//         test(`slices the entire array`, () => {
-//             expect(vector.slice().toArray()).toEqual(values);
-//         });
-//         test(`slice returns a TypedArray`, () => {
-//             expect(vector.slice().toArray()).toBeInstanceOf(type.ArrayType);
-//         });
-//         test(`slices from -20 to length`, () => {
-//             expect(vector.slice(-20).toArray()).toEqual(values.slice(-40));
-//         });
-//         test(`slices from 0 to -20`, () => {
-//             expect(vector.slice(0, -20).toArray()).toEqual(values.slice(0, -40));
-//         });
-//         test(`slices the array from 0 to length - 20`, () => {
-//             expect(vector.slice(0, n - 20).toArray()).toEqual(values.slice(0, values.length - 40));
-//         });
-//         test(`slices the array from 0 to length + 20`, () => {
-//             expect(vector.slice(0, n + 20).toArray()).toEqual(values.slice(0, values.length + 40));
-//         });
-//     });
-// }
-
-// for (const [VectorName, [VectorType, DataType]] of fixedWidthVectors) {
-//     describe(`${VectorName}`, () => {
-//         const type = new DataType();
-//         const values = concatTyped(type.ArrayType as any, ...bytes);
-//         const vector = bytes
-//             .map((b) => new type.ArrayType(b.buffer))
-//             .map((b) => new VectorType(new FlatData<any>(type, b.length, null, b)))
-//             .reduce((v: any, v2) => v.concat(v2));
-
-//         const n = values.length;
-//         test(`gets expected values`, () => {
-//             let i = -1;
-//             while (++i < n) {
-//                 expect(vector.get(i)).toEqual(values[i]);
-//             }
-//         });
-//         test(`iterates expected values`, () => {
-//             expect.hasAssertions();
-//             let i = -1;
-//             for (let v of vector) {
-//                 expect(++i).toBeLessThan(n);
-//                 expect(v).toEqual(values[i]);
-//             }
-//         });
-//         test(`indexOf returns expected values`, () => {
-//             // Create a set of test data composed of all of the actual values
-//             // and a few random values
-//             let testValues = concatTyped(
-//                 type.ArrayType,
-//                 ...bytes,
-//                 ...[randomBytes(8 * type.ArrayType.BYTES_PER_ELEMENT)]
-//             );
-
-//             for (const value of testValues) {
-//                 const expected = values.indexOf(value);
-//                 expect(vector.indexOf(value)).toEqual(expected);
-//             }
-//         });
-//         test(`slices the entire array`, () => {
-//             expect(vector.slice().toArray()).toEqual(values);
-//         });
-//         test(`slice returns a TypedArray`, () => {
-//             expect(vector.slice().toArray()).toBeInstanceOf(type.ArrayType);
-//         });
-//         test(`slices from -20 to length`, () => {
-//             expect(vector.slice(-20).toArray()).toEqual(values.slice(-20));
-//         });
-//         test(`slices from 0 to -20`, () => {
-//             expect(vector.slice(0, -20).toArray()).toEqual(values.slice(0, -20));
-//         });
-//         test(`slices the array from 0 to length - 20`, () => {
-//             expect(vector.slice(0, n - 20).toArray()).toEqual(values.slice(0, n - 20));
-//         });
-//         test(`slices the array from 0 to length + 20`, () => {
-//             expect(vector.slice(0, n + 20).toArray()).toEqual(values.slice(0, n + 20));
-//         });
-//     });
-// }
-
-// describe(`Utf8Vector`, () => {
-//     const values = ['foo', 'bar', 'baz', 'foo bar', 'bar'], n = values.length;
-//     let offset = 0;
-//     const offsets = Uint32Array.of(0, ...values.map((d) => { offset += d.length; return offset; }));
-//     const vector = new Utf8Vector(new FlatListData(new Utf8(), n, null, offsets, utf8Encoder.encode(values.join(''))));
-//     basicVectorTests(vector, values, ['abc', '123']);
-//     describe(`sliced`, () => {
-//         basicVectorTests(vector.slice(1,3), values.slice(1,3), ['foo', 'abc']);
-//     });
-// });
-
-// describe(`DictionaryVector`, () => {
-//     const dictionary = ['foo', 'bar', 'baz'];
-//     const extras = ['abc', '123']; // values to search for that should NOT be found
-//     let offset = 0;
-//     const offsets = Uint32Array.of(0, ...dictionary.map((d) => { offset += d.length; return offset; }));
-//     const dictionary_vec = new Utf8Vector(new FlatListData(new Utf8(), dictionary.length, null, offsets, utf8Encoder.encode(dictionary.join(''))));
-
-//     const indices = Array.from({length: 50}, () => Math.random() * 3 | 0);
-
-//     describe(`index with nullCount == 0`, () => {
-//         const indices_data = new FlatData(new Int32(), indices.length, new Uint8Array(0), indices);
-
-//         const values = Array.from(indices).map((d) => dictionary[d]);
-//         const vector = new DictionaryVector(new DictionaryData(new Dictionary(dictionary_vec.type, indices_data.type), dictionary_vec, indices_data));
-
-//         basicVectorTests(vector, values, extras);
-
-//         describe(`sliced`, () => {
-//             basicVectorTests(vector.slice(10, 20), values.slice(10,20), extras);
-//         });
-//     });
-
-//     describe(`index with nullCount > 0`, () => {
-//         const validity = Array.from({length: indices.length}, () => Math.random() > 0.2 ? true : false);
-//         const indices_data = new FlatData(new Int32(), indices.length, packBools(validity), indices, 0, validity.reduce((acc, d) => acc + (d ? 0 : 1), 0));
-//         const values = Array.from(indices).map((d, i) => validity[i] ? dictionary[d] : null);
-//         const vector = new DictionaryVector(new DictionaryData(new Dictionary(dictionary_vec.type, indices_data.type), dictionary_vec, indices_data));
-
-//         basicVectorTests(vector, values, ['abc', '123']);
-//         describe(`sliced`, () => {
-//             basicVectorTests(vector.slice(10, 20), values.slice(10,20), extras);
-//         });
-//     });
-// });
-
-// // Creates some basic tests for the given vector.
-// // Verifies that:
-// // - `get` and the native iterator return the same data as `values`
-// // - `indexOf` returns the same indices as `values`
-// function basicVectorTests(vector: Vector, values: any[], extras: any[]) {
-//     const n = values.length;
-
-//     test(`gets expected values`, () => {
-//         let i = -1;
-//         while (++i < n) {
-//             expect(vector.get(i)).toEqual(values[i]);
-//         }
-//     });
-//     test(`iterates expected values`, () => {
-//         expect.hasAssertions();
-//         let i = -1;
-//         for (let v of vector) {
-//             expect(++i).toBeLessThan(n);
-//             expect(v).toEqual(values[i]);
-//         }
-//     });
-//     test(`indexOf returns expected values`, () => {
-//         let testValues = values.concat(extras);
-
-//         for (const value of testValues) {
-//             const expected = values.indexOf(value);
-//             expect(vector.indexOf(value)).toEqual(expected);
-//         }
-//     });
-// }
-
-// function toMap<T>(entries: Record<string, T>, keys: string[]) {
-//     return keys.reduce((map, key) => {
-//         map.set(key, entries[key] as T);
-//         return map;
-//     }, new Map<string, T>());
-// }
-
-// function concatTyped<T extends TypedArray>(ArrayType: TypedArrayConstructor<T>, ...bytes: any[]) {
-//     const BPE = ArrayType.BYTES_PER_ELEMENT;
-//     return bytes.reduce((v, bytes) => {
-//         const l = bytes.byteLength / BPE;
-//         const a = new ArrayType(v.length + l);
-//         const b = new ArrayType(bytes.buffer);
-//         a.set(v);
-//         a.set(b, v.length);
-//         return a;
-//     }, new ArrayType(0)) as T;
-// }
-//     { length: n },// describe('Float16Vector', () => {
-//     const values = concatTyped(Uint16Array, ...bytes);
-//     const vector = bytes
-//         .map((b) => new Uint16Array(b.buffer))
-//         .map((b) => new FloatVector<Float16>(new FlatData(new Float16(), b.length, null, b)))
-//         .reduce((v: any, v2) => v.concat(v2));
-//     const n = values.length;
-//     const clamp = (x: number) => (x -  32767) / 32767;
-//     const float16s = new Float32Array([...values].map((x) => clamp(x)));
-//     test(`gets expected values`, () => {
-//         let i = -1;
-//         while (++i < n) {
-//             expect(vector.get(i)).toEqual(clamp(values[i]));
-//         }
-//     });
-//     test(`iterates expected values`, () => {
-//         expect.hasAssertions();
-//         let i = -1;
-//         for (let v of vector) {
-//             expect(++i).toBeLessThan(n);
-//             expect(v).toEqual(clamp(values[i]));
-//         }
-//     });
-//     test(`indexOf returns expected values`, () => {
-//         const randomValues = new Uint16Array(randomBytes(64).buffer);
-//         for (let value of [...values, ...randomValues]) {
-//             const expected = values.indexOf(value);
-//             expect(vector.indexOf(clamp(value))).toEqual(expected);
-//         }
-//     });
-//     test(`slices the entire array`, () => {
-//         expect(vector.slice().toArray()).toEqual(float16s);
-//     });
-//     test(`slice returns a TypedArray`, () => {
-//         expect(vector.slice().toArray()).toBeInstanceOf(Float32Array);
-//     });
-//     test(`slices from -20 to length`, () => {
-//         expect(vector.slice(-20).toArray()).toEqual(float16s.slice(-20));
-//     });
-//     test(`slices from 0 to -20`, () => {
-//         expect(vector.slice(0, -20).toArray()).toEqual(float16s.slice(0, -20));
-//     });
-//     test(`slices the array from 0 to length - 20`, () => {
-//         expect(vector.slice(0, n - 20).toArray()).toEqual(float16s.slice(0, n - 20));
-//     });
-//     test(`slices the array from 0 to length + 20`, () => {
-//         expect(vector.slice(0, n + 20).toArray()).toEqual(float16s.slice(0, n + 20));
-//     });
-// });
-
-// for (const [VectorName, [VectorType, DataType]] of fixedSizeVectors) {
-//     describe(`${VectorName}`, () => {
-//         const type = new DataType();
-//         const values = concatTyped(type.ArrayType as any, ...bytes);
-//         const vector = bytes
-//             .map((b) => new type.ArrayType(b.buffer))
-//             .map((b) => new VectorType(new FlatData(type, b.length * 0.5, null, b)))
-//             .reduce((v: any, v2) => v.concat(v2));
-//         const n = values.length * 0.5;
-//         test(`gets expected values`, () => {
-//             let i = -1;
-//             while (++i < n) {
-//                 expect(vector.get(i)).toEqual(values.slice(2 * i, 2 * (i + 1)));
-//             }
-//         });
-//         test(`iterates expected values`, () => {
-//             let i = -1;
-//             for (let v of vector) {
-//                 expect(++i).toBeLessThan(n);
-//                 expect(v).toEqual(values.slice(2 * i, 2 * (i + 1)));
-//             }
-//         });
-//         test(`indexOf returns expected values`, () => {
-//             // Create a set of test data composed of all of the actual values
-//             // and a few random values
-//             let testValues = concatTyped(
-//                 type.ArrayType,
-//                 ...bytes,
-//                 ...[randomBytes(8 * 2 * type.ArrayType.BYTES_PER_ELEMENT)]
-//             );
-
-//             for (let i = -1, n = testValues.length / 2 | 0; ++i < n;) {
-//                 const value = testValues.slice(2 * i, 2 * (i + 1));
-//                 const expected = values.findIndex((d, i) => i % 2 === 0 && d === value[0] && testValues[i + 1] === value[1]);
-//                 expect(vector.indexOf(value)).toEqual(expected >= 0 ? expected / 2 : -1);
-//             }
-//         });
-//         test(`slices the entire array`, () => {
-//             expect(vector.slice().toArray()).toEqual(values);
-//         });
-//         test(`slice returns a TypedArray`, () => {
-//             expect(vector.slice().toArray()).toBeInstanceOf(type.ArrayType);
-//         });
-//         test(`slices from -20 to length`, () => {
-//             expect(vector.slice(-20).toArray()).toEqual(values.slice(-40));
-//         });
-//         test(`slices from 0 to -20`, () => {
-//             expect(vector.slice(0, -20).toArray()).toEqual(values.slice(0, -40));
-//         });
-//         test(`slices the array from 0 to length - 20`, () => {
-//             expect(vector.slice(0, n - 20).toArray()).toEqual(values.slice(0, values.length - 40));
-//         });
-//         test(`slices the array from 0 to length + 20`, () => {
-//             expect(vector.slice(0, n + 20).toArray()).toEqual(values.slice(0, values.length + 40));
-//         });
-//     });
-// }
-
-// for (const [VectorName, [VectorType, DataType]] of fixedWidthVectors) {
-//     describe(`${VectorName}`, () => {
-//         const type = new DataType();
-//         const values = concatTyped(type.ArrayType as any, ...bytes);
-//         const vector = bytes
-//             .map((b) => new type.ArrayType(b.buffer))
-//             .map((b) => new VectorType(new FlatData<any>(type, b.length, null, b)))
-//             .reduce((v: any, v2) => v.concat(v2));
-
-//         const n = values.length;
-//         test(`gets expected values`, () => {
-//             let i = -1;
-//             while (++i < n) {
-//                 expect(vector.get(i)).toEqual(values[i]);
-//             }
-//         });
-//         test(`iterates expected values`, () => {
-//             expect.hasAssertions();
-//             let i = -1;
-//             for (let v of vector) {
-//                 expect(++i).toBeLessThan(n);
-//                 expect(v).toEqual(values[i]);
-//             }
-//         });
-//         test(`indexOf returns expected values`, () => {
-//             // Create a set of test data composed of all of the actual values
-//             // and a few random values
-//             let testValues = concatTyped(
-//                 type.ArrayType,
-//                 ...bytes,
-//                 ...[randomBytes(8 * type.ArrayType.BYTES_PER_ELEMENT)]
-//             );
-
-//             for (const value of testValues) {
-//                 const expected = values.indexOf(value);
-//                 expect(vector.indexOf(value)).toEqual(expected);
-//             }
-//         });
-//         test(`slices the entire array`, () => {
-//             expect(vector.slice().toArray()).toEqual(values);
-//         });
-//         test(`slice returns a TypedArray`, () => {
-//             expect(vector.slice().toArray()).toBeInstanceOf(type.ArrayType);
-//         });
-//         test(`slices from -20 to length`, () => {
-//             expect(vector.slice(-20).toArray()).toEqual(values.slice(-20));
-//         });
-//         test(`slices from 0 to -20`, () => {
-//             expect(vector.slice(0, -20).toArray()).toEqual(values.slice(0, -20));
-//         });
-//         test(`slices the array from 0 to length - 20`, () => {
-//             expect(vector.slice(0, n - 20).toArray()).toEqual(values.slice(0, n - 20));
-//         });
-//         test(`slices the array from 0 to length + 20`, () => {
-//             expect(vector.slice(0, n + 20).toArray()).toEqual(values.slice(0, n + 20));
-//         });
-//     });
-// }
-
-// describe(`Utf8Vector`, () => {
-//     const values = ['foo', 'bar', 'baz', 'foo bar', 'bar'], n = values.length;
-//     let offset = 0;
-//     const offsets = Uint32Array.of(0, ...values.map((d) => { offset += d.length; return offset; }));
-//     const vector = new Utf8Vector(new FlatListData(new Utf8(), n, null, offsets, utf8Encoder.encode(values.join(''))));
-//     basicVectorTests(vector, values, ['abc', '123']);
-//     describe(`sliced`, () => {
-//         basicVectorTests(vector.slice(1,3), values.slice(1,3), ['foo', 'abc']);
-//     });
-// });
-
-// describe(`DictionaryVector`, () => {
-//     const dictionary = ['foo', 'bar', 'baz'];
-//     const extras = ['abc', '123']; // values to search for that should NOT be found
-//     let offset = 0;
-//     const offsets = Uint32Array.of(0, ...dictionary.map((d) => { offset += d.length; return offset; }));
-//     const dictionary_vec = new Utf8Vector(new FlatListData(new Utf8(), dictionary.length, null, offsets, utf8Encoder.encode(dictionary.join(''))));
-
-//     const indices = Array.from({length: 50}, () => Math.random() * 3 | 0);
-
-//     describe(`index with nullCount == 0`, () => {
-//         const indices_data = new FlatData(new Int32(), indices.length, new Uint8Array(0), indices);
-
-//         const values = Array.from(indices).map((d) => dictionary[d]);
-//         const vector = new DictionaryVector(new DictionaryData(new Dictionary(dictionary_vec.type, indices_data.type), dictionary_vec, indices_data));
-
-//         basicVectorTests(vector, values, extras);
-
-//         describe(`sliced`, () => {
-//             basicVectorTests(vector.slice(10, 20), values.slice(10,20), extras);
-//         });
-//     });
-
-//     describe(`index with nullCount > 0`, () => {
-//         const validity = Array.from({length: indices.length}, () => Math.random() > 0.2 ? true : false);
-//         const indices_data = new FlatData(new Int32(), indices.length, packBools(validity), indices, 0, validity.reduce((acc, d) => acc + (d ? 0 : 1), 0));
-//         const values = Array.from(indices).map((d, i) => validity[i] ? dictionary[d] : null);
-//         const vector = new DictionaryVector(new DictionaryData(new Dictionary(dictionary_vec.type, indices_data.type), dictionary_vec, indices_data));
-
-//         basicVectorTests(vector, values, ['abc', '123']);
-//         describe(`sliced`, () => {
-//             basicVectorTests(vector.slice(10, 20), values.slice(10,20), extras);
-//         });
-//     });
-// });
-
-// // Creates some basic tests for the given vector.
-// // Verifies that:
-// // - `get` and the native iterator return the same data as `values`
-// // - `indexOf` returns the same indices as `values`
-// function basicVectorTests(vector: Vector, values: any[], extras: any[]) {
-//     const n = values.length;
-
-//     test(`gets expected values`, () => {
-//         let i = -1;
-//         while (++i < n) {
-//             expect(vector.get(i)).toEqual(values[i]);
-//         }
-//     });
-//     test(`iterates expected values`, () => {
-//         expect.hasAssertions();
-//         let i = -1;
-//         for (let v of vector) {
-//             expect(++i).toBeLessThan(n);
-//             expect(v).toEqual(values[i]);
-//         }
-//     });
-//     test(`indexOf returns expected values`, () => {
-//         let testValues = values.concat(extras);
-
-//         for (const value of testValues) {
-//             const expected = values.indexOf(value);
-//             expect(vector.indexOf(value)).toEqual(expected);
-//         }
-//     });
-// }
-
-// function toMap<T>(entries: Record<string, T>, keys: string[]) {
-//     return keys.reduce((map, key) => {
-//         map.set(key, entries[key] as T);
-//         return map;
-//     }, new Map<string, T>());
-// }
-
-// function concatTyped<T extends TypedArray>(ArrayType: TypedArrayConstructor<T>, ...bytes: any[]) {
-//     const BPE = ArrayType.BYTES_PER_ELEMENT;
-//     return bytes.reduce((v, bytes) => {
-//         const l = bytes.byteLength / BPE;
-//         const a = new ArrayType(v.length + l);
-//         const b = new ArrayType(bytes.buffer);
-//         a.set(v);
-//         a.set(b, v.length);
-//         return a;
-//     }, new ArrayType(0)) as T;
-// }
-//     () => Math.random() * 255 | 0
-// );
-// const bytes = Array.from(
-//     { length: 5 },
-//     () => randomBytes(64)
-// );
-
-// describe(`BoolVector`, () => {
-//     const values = [true, true, false, true, true, false, false, false], n = values.length;
-//     const vector = new BoolVector(new BoolData(new Bool(), n, null, new Uint8Array([27, 0, 0, 0, 0, 0, 0, 0])));
-//     test(`gets expected values`, () => {
-//         let i = -1;
-//         while (++i < n) {
-//             expect(vector.get(i)).toEqual(values[i]);
-//         }
-//     });
-//     test(`iterates expected values`, () => {
-//         let i = -1;
-//         for (let v of vector) {
-//             expect(++i).toBeLessThan(n);
-//             expect(v).toEqual(values[i]);
-//         }
-//     });
-//     test(`indexOf returns expected values`, () => {
-//         for (let test_value of [true, false]) {
-//             const expected = values.indexOf(test_value);
-//             expect(vector.indexOf(test_value)).toEqual(expected);
-//         }
-//     });
-//     test(`indexOf returns -1 when value not found`, () => {
-//         const v = new BoolVector(new BoolData(new Bool(), 3, null, new Uint8Array([0xFF])));
-//         expect(v.indexOf(false)).toEqual(-1);
-//     });
-//     test(`can set values to true and false`, () => {
-//         const v = new BoolVector(new BoolData(new Bool(), n, null, new Uint8Array([27, 0, 0, 0, 0, 0, 0, 0])));
-//         const expected1 = [true, true, false, true, true, false, false, false];
-//         const expected2 = [true, true,  true, true, true, false, false, false];
-//         const expected3 = [true, true, false, false, false, false, true, true];
-//         function validate(expected: boolean[]) {
-//             for (let i = -1; ++i < n;) {
-//                 expect(v.get(i)).toEqual(expected[i]);
-//             }
-//         }
-//         validate(expected1);
-//         v.set(2, true);
-//         validate(expected2);
-//         v.set(2, false);
-//         validate(expected1);
-//         v.set(3, false);
-//         v.set(4, false);
-//         v.set(6, true);
-//         v.set(7, true);
-//         validate(expected3);
-//         v.set(3, true);
-//         v.set(4, true);
-//         v.set(6, false);
-//         v.set(7, false);
-//         validate(expected1);
-//     });
-//     test(`packs 0 values`, () => {
-//         expect(BoolVector.from([]).values).toEqual(
-//             new Uint8Array([0, 0, 0, 0, 0, 0, 0, 0]));
-//     });
-//     test(`packs 3 values`, () => {
-//         expect(BoolVector.from([
-//             true, false, true
-//         ]).values).toEqual(new Uint8Array([5, 0, 0, 0, 0, 0, 0, 0]));
-//     });
-//     test(`packs 8 values`, () => {
-//         expect(BoolVector.from([
-//             true, true, false, true, true, false, false, false
-//         ]).values).toEqual(new Uint8Array([27, 0, 0, 0, 0, 0, 0, 0]));
-//     });
-//     test(`packs 25 values`, () => {
-//         expect(BoolVector.from([
-//             true, true, false, true, true, false, false, false,
-//             false, false, false, true, true, false, true, true,
-//             false
-//         ]).values).toEqual(new Uint8Array([27, 216, 0, 0, 0, 0, 0, 0]));
-//     });
-//     test(`from with boolean Array packs values`, () => {
-//         expect(BoolVector
-//             .from([true, false, true])
-//             .slice().values
-//         ).toEqual(new Uint8Array([5, 0, 0, 0, 0, 0, 0, 0]));
-//     });
-// });+    })
+})