--- conflicted
+++ resolved
@@ -1,35 +1,27 @@
-// Licensed to the Apache Software Foundation (ASF) under one
-// or more contributor license agreements.  See the NOTICE file
-// distributed with this work for additional information
-// regarding copyright ownership.  The ASF licenses this file
-// to you under the Apache License, Version 2.0 (the
-// "License"); you may not use this file except in compliance
-// with the License.  You may obtain a copy of the License at
-//
-//   http://www.apache.org/licenses/LICENSE-2.0
-//
-// Unless required by applicable law or agreed to in writing,
-// software distributed under the License is distributed on an
-// "AS IS" BASIS, WITHOUT WARRANTIES OR CONDITIONS OF ANY
-// KIND, either express or implied.  See the License for the
-// specific language governing permissions and limitations
-// under the License.
-
-<<<<<<< HEAD
+// // Licensed to the Apache Software Foundation (ASF) under one
+// // or more contributor license agreements.  See the NOTICE file
+// // distributed with this work for additional information
+// // regarding copyright ownership.  The ASF licenses this file
+// // to you under the Apache License, Version 2.0 (the
+// // "License"); you may not use this file except in compliance
+// // with the License.  You may obtain a copy of the License at
+// //
+// //   http://www.apache.org/licenses/LICENSE-2.0
+// //
+// // Unless required by applicable law or agreed to in writing,
+// // software distributed under the License is distributed on an
+// // "AS IS" BASIS, WITHOUT WARRANTIES OR CONDITIONS OF ANY
+// // KIND, either express or implied.  See the License for the
+// // specific language governing permissions and limitations
+// // under the License.
+
+// import '../jest-extensions';
+
 // import Arrow, { vector, RecordBatch } from '../Arrow';
-=======
-import '../jest-extensions';
-
-import Arrow, { vector, RecordBatch } from '../Arrow';
->>>>>>> 756f6453
 
 // const { predicate, Table } = Arrow;
 
-<<<<<<< HEAD
-// const { col, lit, custom } = predicate;
-=======
-const { col, lit, custom, and, or, And, Or } = predicate;
->>>>>>> 756f6453
+// const { col, lit, custom, and, or, And, Or } = predicate;
 
 // const F32 = 0, I32 = 1, DICT = 2;
 // const test_data = [
@@ -76,7 +68,16 @@
 //     },
 // ];
 
-<<<<<<< HEAD
+// function compareTables(t1: Table, t2, Table) {
+//     expect(t1.length).toEqual(t2.length);
+//     expect(t1.numCols).toEqual(t2.numCols);
+//     for (let i = -1, n = t1.numCols; ++i < n;) {
+//         const v1 = t1.getColumnAt(i);
+//         const v2 = t2.getColumnAt(i);
+//         (expect([v1, `left`, t1.schema.fields[i].name]) as any).toEqualVector([v2, `right`, t2.schema.fields[i].name]);
+//     }
+// }
+
 // describe(`Table`, () => {
 //     test(`can create an empty table`, () => {
 //         expect(Table.empty().length).toEqual(0);
@@ -97,13 +98,20 @@
 //             });
 //             test(`gets expected values`, () => {
 //                 for (let i = -1; ++i < values.length;) {
-//                     expect(table.get(i).toArray()).toEqual(values[i]);
+//                     const row = table.get(i);
+//                     const expected = values[i];
+//                     expect(row.f32).toEqual(expected[F32]);
+//                     expect(row.i32).toEqual(expected[I32]);
+//                     expect(row.dictionary).toEqual(expected[DICT]);
 //                 }
 //             });
 //             test(`iterates expected values`, () => {
 //                 let i = 0;
 //                 for (let row of table) {
-//                     expect(row.toArray()).toEqual(values[i++]);
+//                     const expected = values[i++];
+//                     expect(row.f32).toEqual(expected[F32]);
+//                     expect(row.i32).toEqual(expected[I32]);
+//                     expect(row.dictionary).toEqual(expected[DICT]);
 //                 }
 //             });
 //             describe(`scan()`, () => {
@@ -234,182 +242,6 @@
 //                 for (let row of values) {
 //                     expected[row[DICT]] += 1;
 //                 }
-=======
-function compareTables(t1: Table, t2, Table) {
-    expect(t1.length).toEqual(t2.length);
-    expect(t1.numCols).toEqual(t2.numCols);
-    for (let i = -1, n = t1.numCols; ++i < n;) {
-        const v1 = t1.getColumnAt(i);
-        const v2 = t2.getColumnAt(i);
-        (expect([v1, `left`, t1.schema.fields[i].name]) as any).toEqualVector([v2, `right`, t2.schema.fields[i].name]);
-    }
-}
-
-describe(`Table`, () => {
-    test(`can create an empty table`, () => {
-        expect(Table.empty().length).toEqual(0);
-    });
-    test(`Table.from([]) creates an empty table`, () => {
-        expect(Table.from([]).length).toEqual(0);
-    });
-    test(`Table.from() creates an empty table`, () => {
-        expect(Table.from().length).toEqual(0);
-    });
-    for (let datum of test_data) {
-        describe(datum.name, () => {
-            const table = datum.table();
-            const values = datum.values();
-
-            test(`has the correct length`, () => {
-                expect(table.length).toEqual(values.length);
-            });
-            test(`gets expected values`, () => {
-                for (let i = -1; ++i < values.length;) {
-                    const row = table.get(i);
-                    const expected = values[i];
-                    expect(row.f32).toEqual(expected[F32]);
-                    expect(row.i32).toEqual(expected[I32]);
-                    expect(row.dictionary).toEqual(expected[DICT]);
-                }
-            });
-            test(`iterates expected values`, () => {
-                let i = 0;
-                for (let row of table) {
-                    const expected = values[i++];
-                    expect(row.f32).toEqual(expected[F32]);
-                    expect(row.i32).toEqual(expected[I32]);
-                    expect(row.dictionary).toEqual(expected[DICT]);
-                }
-            });
-            describe(`scan()`, () => {
-                test(`yields all values`, () => {
-                    let expected_idx = 0;
-                    table.scan((idx, batch) => {
-                        const columns = batch.schema.fields.map((_, i) => batch.getChildAt(i)!);
-                        expect(columns.map((c) => c.get(idx))).toEqual(values[expected_idx++]);
-                    });
-                });
-                test(`calls bind function with every batch`, () => {
-                    let bind = jest.fn();
-                    table.scan(() => { }, bind);
-                    for (let batch of table.batches) {
-                        expect(bind).toHaveBeenCalledWith(batch);
-                    }
-                });
-            });
-            test(`count() returns the correct length`, () => {
-                expect(table.count()).toEqual(values.length);
-            });
-            test(`getColumnIndex`, () => {
-                expect(table.getColumnIndex('i32')).toEqual(I32);
-                expect(table.getColumnIndex('f32')).toEqual(F32);
-                expect(table.getColumnIndex('dictionary')).toEqual(DICT);
-            });
-            let get_i32: (idx: number) => number, get_f32: (idx: number) => number;
-            const filter_tests = [
-                {
-                    name: `filter on f32 >= 0`,
-                    filtered: table.filter(col('f32').ge(0)),
-                    expected: values.filter((row) => row[F32] >= 0)
-                }, {
-                    name: `filter on 0 <= f32`,
-                    filtered: table.filter(lit(0).le(col('f32'))),
-                    expected: values.filter((row) => 0 <= row[F32])
-                }, {
-                    name: `filter on i32 <= 0`,
-                    filtered: table.filter(col('i32').le(0)),
-                    expected: values.filter((row) => row[I32] <= 0)
-                }, {
-                    name: `filter on 0 >= i32`,
-                    filtered: table.filter(lit(0).ge(col('i32'))),
-                    expected: values.filter((row) => 0 >= row[I32])
-                }, {
-                    name: `filter on f32 < 0`,
-                    filtered: table.filter(col('f32').lt(0)),
-                    expected: values.filter((row) => row[F32] < 0)
-                }, {
-                    name: `filter on i32 > 1 (empty)`,
-                    filtered: table.filter(col('i32').gt(0)),
-                    expected: values.filter((row) => row[I32] > 0)
-                }, {
-                    name: `filter on f32 <= -.25 || f3 >= .25`,
-                    filtered: table.filter(col('f32').le(-.25).or(col('f32').ge(.25))),
-                    expected: values.filter((row) => row[F32] <= -.25 || row[F32] >= .25)
-                }, {
-                    name: `filter on !(f32 <= -.25 || f3 >= .25) (not)`,
-                    filtered: table.filter(col('f32').le(-.25).or(col('f32').ge(.25)).not()),
-                    expected: values.filter((row) => !(row[F32] <= -.25 || row[F32] >= .25))
-                }, {
-                    name: `filter method combines predicates (f32 >= 0 && i32 <= 0)`,
-                    filtered: table.filter(col('i32').le(0)).filter(col('f32').ge(0)),
-                    expected: values.filter((row) => row[I32] <= 0 && row[F32] >= 0)
-                }, {
-                    name: `filter on dictionary == 'a'`,
-                    filtered: table.filter(col('dictionary').eq('a')),
-                    expected: values.filter((row) => row[DICT] === 'a')
-                }, {
-                    name: `filter on 'a' == dictionary (commutativity)`,
-                    filtered: table.filter(lit('a').eq(col('dictionary'))),
-                    expected: values.filter((row) => row[DICT] === 'a')
-                }, {
-                    name: `filter on dictionary != 'b'`,
-                    filtered: table.filter(col('dictionary').ne('b')),
-                    expected: values.filter((row) => row[DICT] !== 'b')
-                }, {
-                    name: `filter on f32 >= i32`,
-                    filtered: table.filter(col('f32').ge(col('i32'))),
-                    expected: values.filter((row) => row[F32] >= row[I32])
-                }, {
-                    name: `filter on f32 <= i32`,
-                    filtered: table.filter(col('f32').le(col('i32'))),
-                    expected: values.filter((row) => row[F32] <= row[I32])
-                }, {
-                    name: `filter on f32*i32 > 0 (custom predicate)`,
-                    filtered: table.filter(custom(
-                        (idx: number) => (get_f32(idx) * get_i32(idx) > 0),
-                        (batch: RecordBatch) => {
-                            get_f32 = col('f32').bind(batch);
-                            get_i32 = col('i32').bind(batch);
-                        })),
-                    expected: values.filter((row) => (row[F32] as number) * (row[I32] as number) > 0)
-                }
-            ];
-            for (let this_test of filter_tests) {
-                const { name, filtered, expected } = this_test;
-                describe(name, () => {
-                    test(`count() returns the correct length`, () => {
-                        expect(filtered.count()).toEqual(expected.length);
-                    });
-                    describe(`scan()`, () => {
-                        test(`iterates over expected values`, () => {
-                            let expected_idx = 0;
-                            filtered.scan((idx, batch) => {
-                                const columns = batch.schema.fields.map((_, i) => batch.getChildAt(i)!);
-                                expect(columns.map((c) => c.get(idx))).toEqual(expected[expected_idx++]);
-                            });
-                        });
-                        test(`calls bind function on every batch`, () => {
-                            // Techincally, we only need to call bind on
-                            // batches with data that match the predicate, so
-                            // this test may fail in the future if we change
-                            // that - and that's ok!
-                            let bind = jest.fn();
-                            filtered.scan(() => { }, bind);
-                            for (let batch of table.batches) {
-                                expect(bind).toHaveBeenCalledWith(batch);
-                            }
-                        });
-                    });
-                });
-            }
-            test(`countBy on dictionary returns the correct counts`, () => {
-                // Make sure countBy works both with and without the Col wrapper
-                // class
-                let expected: { [key: string]: number } = { 'a': 0, 'b': 0, 'c': 0 };
-                for (let row of values) {
-                    expected[row[DICT]] += 1;
-                }
->>>>>>> 756f6453
 
 //                 expect(table.countBy(col('dictionary')).toJSON()).toEqual(expected);
 //                 expect(table.countBy('dictionary').toJSON()).toEqual(expected);
@@ -435,13 +267,12 @@
 //                 expect(selected.schema.fields[0]).toEqual(table.schema.fields[0]);
 //                 expect(selected.schema.fields[1]).toEqual(table.schema.fields[2]);
 
-<<<<<<< HEAD
 //                 expect(selected.length).toEqual(values.length);
 //                 let idx = 0, expected_row;
 //                 for (let row of selected) {
 //                     expected_row = values[idx++];
-//                     expect(row.get(0)).toEqual(expected_row[F32]);
-//                     expect(row.get(1)).toEqual(expected_row[DICT]);
+//                     expect(row.f32).toEqual(expected_row[F32]);
+//                     expect(row.dictionary).toEqual(expected_row[DICT]);
 //                 }
 //             });
 //             test(`table.toString()`, () => {
@@ -476,15 +307,36 @@
 //                     expect(table.filter(col('dictionary').eq(col('dictionary'))).count()).toEqual(table.length);
 //                 });
 //             });
+//             describe(`serialize and de-serialize is a no-op`, () => {
+//                 compareTables(Table.from(table.serialize()), table);
+//             });
 //         });
 //     }
 // });
 
+// describe(`Predicate`, () => {
+//     const p1 = col('a').gt(100);
+//     const p2 = col('a').lt(1000);
+//     const p3 = col('b').eq('foo');
+//     const p4 = col('c').eq('bar');
+//     const expected = [p1, p2, p3, p4]
+//     test(`and flattens children`, () => {
+//         expect(and(p1, p2, p3, p4).children).toEqual(expected);
+//         expect(and(p1.and(p2), new And(p3, p4)).children).toEqual(expected);
+//         expect(and(p1.and(p2, p3, p4)).children).toEqual(expected);
+//     });
+//     test(`or flattens children`, () => {
+//         expect(or(p1, p2, p3, p4).children).toEqual(expected);
+//         expect(or(p1.or(p2), new Or(p3, p4)).children).toEqual(expected);
+//         expect(or(p1.or(p2, p3, p4)).children).toEqual(expected);
+//     });
+// });
+
 // function leftPad(str: string, fill: string, n: number) {
 //     return (new Array(n + 1).join(fill) + str).slice(-1 * n);
 // }
 
-// function getSingleRecordBatchTable() {
+// export function getSingleRecordBatchTable() {
 //     return Table.from({
 //         'schema': {
 //             'fields': [
@@ -575,168 +427,6 @@
 //         }]
 //     });
 // }
-=======
-                expect(selected.length).toEqual(values.length);
-                let idx = 0, expected_row;
-                for (let row of selected) {
-                    expected_row = values[idx++];
-                    expect(row.f32).toEqual(expected_row[F32]);
-                    expect(row.dictionary).toEqual(expected_row[DICT]);
-                }
-            });
-            test(`table.toString()`, () => {
-                let selected = table.select('i32', 'dictionary');
-                let headers = [`"row_id"`, `"i32: Int32"`, `"dictionary: Dictionary<Int8, Utf8>"`];
-                let expected = [headers.join(' | '), ...values.map((row, idx) => {
-                    return [`${idx}`, `${row[I32]}`, `"${row[DICT]}"`].map((str, col) => {
-                        return leftPad(str, ' ', headers[col].length);
-                    }).join(' | ');
-                })].join('\n') + '\n';
-                expect(selected.toString()).toEqual(expected);
-            });
-            test(`table.filter(..).count() on always false predicates returns 0`, () => {
-                expect(table.filter(col('i32').ge(100)).count()).toEqual(0);
-                expect(table.filter(col('dictionary').eq('z')).count()).toEqual(0);
-            });
-            describe(`lit-lit comparison`, () => {
-                test(`always-false count() returns 0`, () => {
-                    expect(table.filter(lit('abc').eq('def')).count()).toEqual(0);
-                    expect(table.filter(lit(0).ge(1)).count()).toEqual(0);
-                });
-                test(`always-true count() returns length`, () => {
-                    expect(table.filter(lit('abc').eq('abc')).count()).toEqual(table.length);
-                    expect(table.filter(lit(-100).le(0)).count()).toEqual(table.length);
-                });
-            });
-            describe(`col-col comparison`, () => {
-                test(`always-false count() returns 0`, () => {
-                    expect(table.filter(col('dictionary').eq(col('i32'))).count()).toEqual(0);
-                });
-                test(`always-true count() returns length`, () => {
-                    expect(table.filter(col('dictionary').eq(col('dictionary'))).count()).toEqual(table.length);
-                });
-            });
-            describe(`serialize and de-serialize is a no-op`, () => {
-                compareTables(Table.from(table.serialize()), table);
-            });
-        });
-    }
-});
-
-describe(`Predicate`, () => {
-    const p1 = col('a').gt(100);
-    const p2 = col('a').lt(1000);
-    const p3 = col('b').eq('foo');
-    const p4 = col('c').eq('bar');
-    const expected = [p1, p2, p3, p4]
-    test(`and flattens children`, () => {
-        expect(and(p1, p2, p3, p4).children).toEqual(expected);
-        expect(and(p1.and(p2), new And(p3, p4)).children).toEqual(expected);
-        expect(and(p1.and(p2, p3, p4)).children).toEqual(expected);
-    });
-    test(`or flattens children`, () => {
-        expect(or(p1, p2, p3, p4).children).toEqual(expected);
-        expect(or(p1.or(p2), new Or(p3, p4)).children).toEqual(expected);
-        expect(or(p1.or(p2, p3, p4)).children).toEqual(expected);
-    });
-});
-
-function leftPad(str: string, fill: string, n: number) {
-    return (new Array(n + 1).join(fill) + str).slice(-1 * n);
-}
-
-export function getSingleRecordBatchTable() {
-    return Table.from({
-        'schema': {
-            'fields': [
-                {
-                    'name': 'f32',
-                    'type': {
-                        'name': 'floatingpoint',
-                        'precision': 'SINGLE'
-                    },
-                    'nullable': false,
-                    'children': [],
-                },
-                {
-                    'name': 'i32',
-                    'type': {
-                        'name': 'int',
-                        'isSigned': true,
-                        'bitWidth': 32
-                    },
-                    'nullable': false,
-                    'children': [],
-                },
-                {
-                    'name': 'dictionary',
-                    'type': {
-                        'name': 'utf8'
-                    },
-                    'nullable': false,
-                    'children': [],
-                    'dictionary': {
-                        'id': 0,
-                        'indexType': {
-                            'name': 'int',
-                            'isSigned': true,
-                            'bitWidth': 8
-                        },
-                        'isOrdered': false
-                    }
-                }
-            ]
-        },
-        'dictionaries': [{
-            'id': 0,
-            'data': {
-                'count': 3,
-                'columns': [
-                    {
-                        'name': 'DICT0',
-                        'count': 3,
-                        'VALIDITY': [],
-                        'OFFSET': [
-                            0,
-                            1,
-                            2,
-                            3
-                        ],
-                        'DATA': [
-                            'a',
-                            'b',
-                            'c',
-                        ]
-                    }
-                ]
-            }
-        }],
-        'batches': [{
-            'count': 7,
-            'columns': [
-                {
-                    'name': 'f32',
-                    'count': 7,
-                    'VALIDITY': [],
-                    'DATA': [-0.3, -0.2, -0.1, 0, 0.1, 0.2, 0.3]
-                },
-                {
-                    'name': 'i32',
-                    'count': 7,
-                    'VALIDITY': [],
-                    'DATA': [-1, 1, -1, 1, -1, 1, -1]
-                },
-                {
-                    'name': 'dictionary',
-                    'count': 7,
-                    'VALIDITY': [],
-                    'DATA': [0, 1, 2, 0, 1, 2, 0]
-                }
-            ]
-        }]
-    });
-}
->>>>>>> 756f6453
 
 // function getMultipleRecordBatchesTable() {
 //     return Table.from({
