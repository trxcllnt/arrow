// // Licensed to the Apache Software Foundation (ASF) under one
// // or more contributor license agreements.  See the NOTICE file
// // distributed with this work for additional information
// // regarding copyright ownership.  The ASF licenses this file
// // to you under the Apache License, Version 2.0 (the
// // "License"); you may not use this file except in compliance
// // with the License.  You may obtain a copy of the License at
// //
// //   http://www.apache.org/licenses/LICENSE-2.0
// //
// // Unless required by applicable law or agreed to in writing,
// // software distributed under the License is distributed on an
// // "AS IS" BASIS, WITHOUT WARRANTIES OR CONDITIONS OF ANY
// // KIND, either express or implied.  See the License for the
// // specific language governing permissions and limitations
// // under the License.

// import { TextEncoder } from 'text-encoding-utf-8';
// import Arrow from '../Arrow';
// import { TypedArray, TypedArrayConstructor } from '../../src/Arrow';

// const utf8Encoder = new TextEncoder('utf-8');

<<<<<<< HEAD
// const { packBools } = Arrow.util;
// const { BoolData, FlatData, FlatListData, DictionaryData } = Arrow.data;
// const { Vector, IntVector, FloatVector, BoolVector, Utf8Vector, DictionaryVector } = Arrow.vector;
// const {
//     Dictionary, Utf8, Bool,
//     Float16, Float32, Float64,
//     Int8, Int16, Int32, Int64,
//     Uint8, Uint16, Uint32, Uint64,
// } = Arrow.type;

// const FixedSizeVectors = {
//     Int64Vector: [IntVector, Int64] as [typeof IntVector, typeof Int64],
//     Uint64Vector: [IntVector, Uint64] as [typeof IntVector, typeof Uint64],
// };
=======
const { packBools } = Arrow.util;
const { BoolData, FlatData, FlatListData, DictionaryData } = Arrow.data;
const { IntVector, FloatVector, BoolVector, Utf8Vector, DateVector, DictionaryVector } = Arrow.vector;
const {
    Dictionary, Utf8, Bool,
    Float16, Float32, Float64,
    Int8, Int16, Int32, Int64,
    Uint8, Uint16, Uint32, Uint64,
} = Arrow.type;

const { DateUnit } = Arrow.enum_;

const FixedSizeVectors = {
    Int64Vector: [IntVector, Int64] as [typeof IntVector, typeof Int64],
    Uint64Vector: [IntVector, Uint64] as [typeof IntVector, typeof Uint64],
};
>>>>>>> 756f6453

// const FixedWidthVectors = {
//     Int8Vector: [IntVector, Int8] as [typeof IntVector, typeof Int8],
//     Int16Vector: [IntVector, Int16] as [typeof IntVector, typeof Int16],
//     Int32Vector: [IntVector, Int32] as [typeof IntVector, typeof Int32],
//     Uint8Vector: [IntVector, Uint8] as [typeof IntVector, typeof Uint8],
//     Uint16Vector: [IntVector, Uint16] as [typeof IntVector, typeof Uint16],
//     Uint32Vector: [IntVector, Uint32] as [typeof IntVector, typeof Uint32],
//     Float32Vector: [FloatVector, Float32] as [typeof FloatVector, typeof Float32],
//     Float64Vector: [FloatVector, Float64] as [typeof FloatVector, typeof Float64],
// };

// const fixedSizeVectors = toMap(FixedSizeVectors, Object.keys(FixedSizeVectors));
// const fixedWidthVectors = toMap(FixedWidthVectors, Object.keys(FixedWidthVectors));
// const randomBytes = (n: number) => Uint8Array.from(
//     { length: n },
//     () => Math.random() * 255 | 0
// );
// const bytes = Array.from(
//     { length: 5 },
//     () => randomBytes(64)
// );

// describe(`BoolVector`, () => {
//     const values = [true, true, false, true, true, false, false, false], n = values.length;
//     const vector = new BoolVector(new BoolData(new Bool(), n, null, new Uint8Array([27, 0, 0, 0, 0, 0, 0, 0])));
//     test(`gets expected values`, () => {
//         let i = -1;
//         while (++i < n) {
//             expect(vector.get(i)).toEqual(values[i]);
//         }
//     });
//     test(`iterates expected values`, () => {
//         let i = -1;
//         for (let v of vector) {
//             expect(++i).toBeLessThan(n);
//             expect(v).toEqual(values[i]);
//         }
//     });
//     test(`indexOf returns expected values`, () => {
//         for (let test_value of [true, false]) {
//             const expected = values.indexOf(test_value);
//             expect(vector.indexOf(test_value)).toEqual(expected);
//         }
//     });
//     test(`indexOf returns -1 when value not found`, () => {
//         const v = new BoolVector(new BoolData(new Bool(), 3, null, new Uint8Array([0xFF])));
//         expect(v.indexOf(false)).toEqual(-1);
//     });
//     test(`can set values to true and false`, () => {
//         const v = new BoolVector(new BoolData(new Bool(), n, null, new Uint8Array([27, 0, 0, 0, 0, 0, 0, 0])));
//         const expected1 = [true, true, false, true, true, false, false, false];
//         const expected2 = [true, true,  true, true, true, false, false, false];
//         const expected3 = [true, true, false, false, false, false, true, true];
//         function validate(expected: boolean[]) {
//             for (let i = -1; ++i < n;) {
//                 expect(v.get(i)).toEqual(expected[i]);
//             }
//         }
//         validate(expected1);
//         v.set(2, true);
//         validate(expected2);
//         v.set(2, false);
//         validate(expected1);
//         v.set(3, false);
//         v.set(4, false);
//         v.set(6, true);
//         v.set(7, true);
//         validate(expected3);
//         v.set(3, true);
//         v.set(4, true);
//         v.set(6, false);
//         v.set(7, false);
//         validate(expected1);
//     });
//     test(`packs 0 values`, () => {
//         expect(BoolVector.from([]).values).toEqual(
//             new Uint8Array([0, 0, 0, 0, 0, 0, 0, 0]));
//     });
//     test(`packs 3 values`, () => {
//         expect(BoolVector.from([
//             true, false, true
//         ]).values).toEqual(new Uint8Array([5, 0, 0, 0, 0, 0, 0, 0]));
//     });
//     test(`packs 8 values`, () => {
//         expect(BoolVector.from([
//             true, true, false, true, true, false, false, false
//         ]).values).toEqual(new Uint8Array([27, 0, 0, 0, 0, 0, 0, 0]));
//     });
//     test(`packs 25 values`, () => {
//         expect(BoolVector.from([
//             true, true, false, true, true, false, false, false,
//             false, false, false, true, true, false, true, true,
//             false
//         ]).values).toEqual(new Uint8Array([27, 216, 0, 0, 0, 0, 0, 0]));
//     });
//     test(`from with boolean Array packs values`, () => {
//         expect(BoolVector
//             .from([true, false, true])
//             .slice().values
//         ).toEqual(new Uint8Array([5, 0, 0, 0, 0, 0, 0, 0]));
//     });
// });

// describe('Float16Vector', () => {
//     const values = concatTyped(Uint16Array, ...bytes);
//     const vector = bytes
//         .map((b) => new Uint16Array(b.buffer))
//         .map((b) => new FloatVector<Float16>(new FlatData(new Float16(), b.length, null, b)))
//         .reduce((v: any, v2) => v.concat(v2));
//     const n = values.length;
//     const clamp = (x: number) => (x -  32767) / 32767;
//     const float16s = new Float32Array([...values].map((x) => clamp(x)));
//     test(`gets expected values`, () => {
//         let i = -1;
//         while (++i < n) {
//             expect(vector.get(i)).toEqual(clamp(values[i]));
//         }
//     });
//     test(`iterates expected values`, () => {
//         expect.hasAssertions();
//         let i = -1;
//         for (let v of vector) {
//             expect(++i).toBeLessThan(n);
//             expect(v).toEqual(clamp(values[i]));
//         }
//     });
//     test(`indexOf returns expected values`, () => {
//         const randomValues = new Uint16Array(randomBytes(64).buffer);
//         for (let value of [...values, ...randomValues]) {
//             const expected = values.indexOf(value);
//             expect(vector.indexOf(clamp(value))).toEqual(expected);
//         }
//     });
//     test(`slices the entire array`, () => {
//         expect(vector.slice().toArray()).toEqual(float16s);
//     });
//     test(`slice returns a TypedArray`, () => {
//         expect(vector.slice().toArray()).toBeInstanceOf(Float32Array);
//     });
//     test(`slices from -20 to length`, () => {
//         expect(vector.slice(-20).toArray()).toEqual(float16s.slice(-20));
//     });
//     test(`slices from 0 to -20`, () => {
//         expect(vector.slice(0, -20).toArray()).toEqual(float16s.slice(0, -20));
//     });
//     test(`slices the array from 0 to length - 20`, () => {
//         expect(vector.slice(0, n - 20).toArray()).toEqual(float16s.slice(0, n - 20));
//     });
//     test(`slices the array from 0 to length + 20`, () => {
//         expect(vector.slice(0, n + 20).toArray()).toEqual(float16s.slice(0, n + 20));
//     });
// });

// for (const [VectorName, [VectorType, DataType]] of fixedSizeVectors) {
//     describe(`${VectorName}`, () => {
//         const type = new DataType();
//         const values = concatTyped(type.ArrayType as any, ...bytes);
//         const vector = bytes
//             .map((b) => new type.ArrayType(b.buffer))
//             .map((b) => new VectorType(new FlatData(type, b.length * 0.5, null, b)))
//             .reduce((v: any, v2) => v.concat(v2));
//         const n = values.length * 0.5;
//         test(`gets expected values`, () => {
//             let i = -1;
//             while (++i < n) {
//                 expect(vector.get(i)).toEqual(values.slice(2 * i, 2 * (i + 1)));
//             }
//         });
//         test(`iterates expected values`, () => {
//             let i = -1;
//             for (let v of vector) {
//                 expect(++i).toBeLessThan(n);
//                 expect(v).toEqual(values.slice(2 * i, 2 * (i + 1)));
//             }
//         });
//         test(`indexOf returns expected values`, () => {
//             // Create a set of test data composed of all of the actual values
//             // and a few random values
//             let testValues = concatTyped(
//                 type.ArrayType,
//                 ...bytes,
//                 ...[randomBytes(8 * 2 * type.ArrayType.BYTES_PER_ELEMENT)]
//             );

//             for (let i = -1, n = testValues.length / 2 | 0; ++i < n;) {
//                 const value = testValues.slice(2 * i, 2 * (i + 1));
//                 const expected = values.findIndex((d, i) => i % 2 === 0 && d === value[0] && testValues[i + 1] === value[1]);
//                 expect(vector.indexOf(value)).toEqual(expected >= 0 ? expected / 2 : -1);
//             }
//         });
//         test(`slices the entire array`, () => {
//             expect(vector.slice().toArray()).toEqual(values);
//         });
//         test(`slice returns a TypedArray`, () => {
//             expect(vector.slice().toArray()).toBeInstanceOf(type.ArrayType);
//         });
//         test(`slices from -20 to length`, () => {
//             expect(vector.slice(-20).toArray()).toEqual(values.slice(-40));
//         });
//         test(`slices from 0 to -20`, () => {
//             expect(vector.slice(0, -20).toArray()).toEqual(values.slice(0, -40));
//         });
//         test(`slices the array from 0 to length - 20`, () => {
//             expect(vector.slice(0, n - 20).toArray()).toEqual(values.slice(0, values.length - 40));
//         });
//         test(`slices the array from 0 to length + 20`, () => {
//             expect(vector.slice(0, n + 20).toArray()).toEqual(values.slice(0, values.length + 40));
//         });
//     });
// }

// for (const [VectorName, [VectorType, DataType]] of fixedWidthVectors) {
//     describe(`${VectorName}`, () => {
//         const type = new DataType();
//         const values = concatTyped(type.ArrayType as any, ...bytes);
//         const vector = bytes
//             .map((b) => new type.ArrayType(b.buffer))
//             .map((b) => new VectorType(new FlatData<any>(type, b.length, null, b)))
//             .reduce((v: any, v2) => v.concat(v2));

//         const n = values.length;
//         test(`gets expected values`, () => {
//             let i = -1;
//             while (++i < n) {
//                 expect(vector.get(i)).toEqual(values[i]);
//             }
//         });
//         test(`iterates expected values`, () => {
//             expect.hasAssertions();
//             let i = -1;
//             for (let v of vector) {
//                 expect(++i).toBeLessThan(n);
//                 expect(v).toEqual(values[i]);
//             }
//         });
//         test(`indexOf returns expected values`, () => {
//             // Create a set of test data composed of all of the actual values
//             // and a few random values
//             let testValues = concatTyped(
//                 type.ArrayType,
//                 ...bytes,
//                 ...[randomBytes(8 * type.ArrayType.BYTES_PER_ELEMENT)]
//             );

//             for (const value of testValues) {
//                 const expected = values.indexOf(value);
//                 expect(vector.indexOf(value)).toEqual(expected);
//             }
//         });
//         test(`slices the entire array`, () => {
//             expect(vector.slice().toArray()).toEqual(values);
//         });
//         test(`slice returns a TypedArray`, () => {
//             expect(vector.slice().toArray()).toBeInstanceOf(type.ArrayType);
//         });
//         test(`slices from -20 to length`, () => {
//             expect(vector.slice(-20).toArray()).toEqual(values.slice(-20));
//         });
//         test(`slices from 0 to -20`, () => {
//             expect(vector.slice(0, -20).toArray()).toEqual(values.slice(0, -20));
//         });
//         test(`slices the array from 0 to length - 20`, () => {
//             expect(vector.slice(0, n - 20).toArray()).toEqual(values.slice(0, n - 20));
//         });
//         test(`slices the array from 0 to length + 20`, () => {
//             expect(vector.slice(0, n + 20).toArray()).toEqual(values.slice(0, n + 20));
//         });
//     });
// }

// describe(`Utf8Vector`, () => {
//     const values = ['foo', 'bar', 'baz', 'foo bar', 'bar'], n = values.length;
//     let offset = 0;
//     const offsets = Uint32Array.of(0, ...values.map((d) => { offset += d.length; return offset; }));
//     const vector = new Utf8Vector(new FlatListData(new Utf8(), n, null, offsets, utf8Encoder.encode(values.join(''))));
//     basicVectorTests(vector, values, ['abc', '123']);
//     describe(`sliced`, () => {
//         basicVectorTests(vector.slice(1,3), values.slice(1,3), ['foo', 'abc']);
//     });
// });

<<<<<<< HEAD
// describe(`DictionaryVector`, () => {
//     const dictionary = ['foo', 'bar', 'baz'];
//     const extras = ['abc', '123']; // values to search for that should NOT be found
//     let offset = 0;
//     const offsets = Uint32Array.of(0, ...dictionary.map((d) => { offset += d.length; return offset; }));
//     const dictionary_vec = new Utf8Vector(new FlatListData(new Utf8(), dictionary.length, null, offsets, utf8Encoder.encode(dictionary.join(''))));
=======
describe(`DateVector`, () => {
    const extras = [
        new Date(2000, 0, 1),
        new Date(1991, 5, 28, 12, 11, 10)
    ];
    describe(`unit = MILLISECOND`, () => {
        const values = [
            new Date(1989, 5, 22, 1, 2, 3),
            new Date(1988, 3, 25, 4, 5, 6),
            new Date(1987, 2, 24, 7, 8, 9),
            new Date(2018, 4, 12, 17, 30, 0)
        ];
        const vector = DateVector.from(values);
        basicVectorTests(vector, values, extras);
    });
    describe(`unit = DAY`, () => {
        // Use UTC to ensure that dates are always at midnight
        const values = [
            new Date(Date.UTC(1989, 5, 22)),
            new Date(Date.UTC(1988, 3, 25)),
            new Date(Date.UTC(1987, 2, 24)),
            new Date(Date.UTC(2018, 4, 12))
        ];
        const vector = DateVector.from(values, DateUnit.DAY);
        basicVectorTests(vector, values, extras);
    });
});

describe(`DictionaryVector`, () => {
    const dictionary = ['foo', 'bar', 'baz'];
    const extras = ['abc', '123']; // values to search for that should NOT be found
    let offset = 0;
    const offsets = Uint32Array.of(0, ...dictionary.map((d) => { offset += d.length; return offset; }));
    const dictionary_vec = new Utf8Vector(new FlatListData(new Utf8(), dictionary.length, null, offsets, utf8Encoder.encode(dictionary.join(''))));
>>>>>>> 756f6453

//     const indices = Array.from({length: 50}, () => Math.random() * 3 | 0);

//     describe(`index with nullCount == 0`, () => {
//         const indices_data = new FlatData(new Int32(), indices.length, new Uint8Array(0), indices);

//         const values = Array.from(indices).map((d) => dictionary[d]);
//         const vector = new DictionaryVector(new DictionaryData(new Dictionary(dictionary_vec.type, indices_data.type), dictionary_vec, indices_data));

//         basicVectorTests(vector, values, extras);

//         describe(`sliced`, () => {
//             basicVectorTests(vector.slice(10, 20), values.slice(10,20), extras);
//         });
//     });

//     describe(`index with nullCount > 0`, () => {
//         const validity = Array.from({length: indices.length}, () => Math.random() > 0.2 ? true : false);
//         const indices_data = new FlatData(new Int32(), indices.length, packBools(validity), indices, 0, validity.reduce((acc, d) => acc + (d ? 0 : 1), 0));
//         const values = Array.from(indices).map((d, i) => validity[i] ? dictionary[d] : null);
//         const vector = new DictionaryVector(new DictionaryData(new Dictionary(dictionary_vec.type, indices_data.type), dictionary_vec, indices_data));

//         basicVectorTests(vector, values, ['abc', '123']);
//         describe(`sliced`, () => {
//             basicVectorTests(vector.slice(10, 20), values.slice(10,20), extras);
//         });
//     });
// });

// // Creates some basic tests for the given vector.
// // Verifies that:
// // - `get` and the native iterator return the same data as `values`
// // - `indexOf` returns the same indices as `values`
// function basicVectorTests(vector: Vector, values: any[], extras: any[]) {
//     const n = values.length;

//     test(`gets expected values`, () => {
//         let i = -1;
//         while (++i < n) {
//             expect(vector.get(i)).toEqual(values[i]);
//         }
//     });
//     test(`iterates expected values`, () => {
//         expect.hasAssertions();
//         let i = -1;
//         for (let v of vector) {
//             expect(++i).toBeLessThan(n);
//             expect(v).toEqual(values[i]);
//         }
//     });
//     test(`indexOf returns expected values`, () => {
//         let testValues = values.concat(extras);

//         for (const value of testValues) {
//             const expected = values.indexOf(value);
//             expect(vector.indexOf(value)).toEqual(expected);
//         }
//     });
// }

// function toMap<T>(entries: Record<string, T>, keys: string[]) {
//     return keys.reduce((map, key) => {
//         map.set(key, entries[key] as T);
//         return map;
//     }, new Map<string, T>());
// }

// function concatTyped<T extends TypedArray>(ArrayType: TypedArrayConstructor<T>, ...bytes: any[]) {
//     const BPE = ArrayType.BYTES_PER_ELEMENT;
//     return bytes.reduce((v, bytes) => {
//         const l = bytes.byteLength / BPE;
//         const a = new ArrayType(v.length + l);
//         const b = new ArrayType(bytes.buffer);
//         a.set(v);
//         a.set(b, v.length);
//         return a;
//     }, new ArrayType(0)) as T;
// }<|MERGE_RESOLUTION|>--- conflicted
+++ resolved
@@ -21,10 +21,9 @@
 
 // const utf8Encoder = new TextEncoder('utf-8');
 
-<<<<<<< HEAD
 // const { packBools } = Arrow.util;
 // const { BoolData, FlatData, FlatListData, DictionaryData } = Arrow.data;
-// const { Vector, IntVector, FloatVector, BoolVector, Utf8Vector, DictionaryVector } = Arrow.vector;
+// const { IntVector, FloatVector, BoolVector, Utf8Vector, DateVector, DictionaryVector } = Arrow.vector;
 // const {
 //     Dictionary, Utf8, Bool,
 //     Float16, Float32, Float64,
@@ -32,28 +31,12 @@
 //     Uint8, Uint16, Uint32, Uint64,
 // } = Arrow.type;
 
+// const { DateUnit } = Arrow.enum_;
+
 // const FixedSizeVectors = {
 //     Int64Vector: [IntVector, Int64] as [typeof IntVector, typeof Int64],
 //     Uint64Vector: [IntVector, Uint64] as [typeof IntVector, typeof Uint64],
 // };
-=======
-const { packBools } = Arrow.util;
-const { BoolData, FlatData, FlatListData, DictionaryData } = Arrow.data;
-const { IntVector, FloatVector, BoolVector, Utf8Vector, DateVector, DictionaryVector } = Arrow.vector;
-const {
-    Dictionary, Utf8, Bool,
-    Float16, Float32, Float64,
-    Int8, Int16, Int32, Int64,
-    Uint8, Uint16, Uint32, Uint64,
-} = Arrow.type;
-
-const { DateUnit } = Arrow.enum_;
-
-const FixedSizeVectors = {
-    Int64Vector: [IntVector, Int64] as [typeof IntVector, typeof Int64],
-    Uint64Vector: [IntVector, Uint64] as [typeof IntVector, typeof Uint64],
-};
->>>>>>> 756f6453
 
 // const FixedWidthVectors = {
 //     Int8Vector: [IntVector, Int8] as [typeof IntVector, typeof Int8],
@@ -336,49 +319,40 @@
 //     });
 // });
 
-<<<<<<< HEAD
+// describe(`DateVector`, () => {
+//     const extras = [
+//         new Date(2000, 0, 1),
+//         new Date(1991, 5, 28, 12, 11, 10)
+//     ];
+//     describe(`unit = MILLISECOND`, () => {
+//         const values = [
+//             new Date(1989, 5, 22, 1, 2, 3),
+//             new Date(1988, 3, 25, 4, 5, 6),
+//             new Date(1987, 2, 24, 7, 8, 9),
+//             new Date(2018, 4, 12, 17, 30, 0)
+//         ];
+//         const vector = DateVector.from(values);
+//         basicVectorTests(vector, values, extras);
+//     });
+//     describe(`unit = DAY`, () => {
+//         // Use UTC to ensure that dates are always at midnight
+//         const values = [
+//             new Date(Date.UTC(1989, 5, 22)),
+//             new Date(Date.UTC(1988, 3, 25)),
+//             new Date(Date.UTC(1987, 2, 24)),
+//             new Date(Date.UTC(2018, 4, 12))
+//         ];
+//         const vector = DateVector.from(values, DateUnit.DAY);
+//         basicVectorTests(vector, values, extras);
+//     });
+// });
+
 // describe(`DictionaryVector`, () => {
 //     const dictionary = ['foo', 'bar', 'baz'];
 //     const extras = ['abc', '123']; // values to search for that should NOT be found
 //     let offset = 0;
 //     const offsets = Uint32Array.of(0, ...dictionary.map((d) => { offset += d.length; return offset; }));
 //     const dictionary_vec = new Utf8Vector(new FlatListData(new Utf8(), dictionary.length, null, offsets, utf8Encoder.encode(dictionary.join(''))));
-=======
-describe(`DateVector`, () => {
-    const extras = [
-        new Date(2000, 0, 1),
-        new Date(1991, 5, 28, 12, 11, 10)
-    ];
-    describe(`unit = MILLISECOND`, () => {
-        const values = [
-            new Date(1989, 5, 22, 1, 2, 3),
-            new Date(1988, 3, 25, 4, 5, 6),
-            new Date(1987, 2, 24, 7, 8, 9),
-            new Date(2018, 4, 12, 17, 30, 0)
-        ];
-        const vector = DateVector.from(values);
-        basicVectorTests(vector, values, extras);
-    });
-    describe(`unit = DAY`, () => {
-        // Use UTC to ensure that dates are always at midnight
-        const values = [
-            new Date(Date.UTC(1989, 5, 22)),
-            new Date(Date.UTC(1988, 3, 25)),
-            new Date(Date.UTC(1987, 2, 24)),
-            new Date(Date.UTC(2018, 4, 12))
-        ];
-        const vector = DateVector.from(values, DateUnit.DAY);
-        basicVectorTests(vector, values, extras);
-    });
-});
-
-describe(`DictionaryVector`, () => {
-    const dictionary = ['foo', 'bar', 'baz'];
-    const extras = ['abc', '123']; // values to search for that should NOT be found
-    let offset = 0;
-    const offsets = Uint32Array.of(0, ...dictionary.map((d) => { offset += d.length; return offset; }));
-    const dictionary_vec = new Utf8Vector(new FlatListData(new Utf8(), dictionary.length, null, offsets, utf8Encoder.encode(dictionary.join(''))));
->>>>>>> 756f6453
 
 //     const indices = Array.from({length: 50}, () => Math.random() * 3 | 0);
 
