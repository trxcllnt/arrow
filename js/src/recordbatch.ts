// Licensed to the Apache Software Foundation (ASF) under one
// or more contributor license agreements.  See the NOTICE file
// distributed with this work for additional information
// regarding copyright ownership.  The ASF licenses this file
// to you under the Apache License, Version 2.0 (the
// "License"); you may not use this file except in compliance
// with the License.  You may obtain a copy of the License at
//
//   http://www.apache.org/licenses/LICENSE-2.0
//
// Unless required by applicable law or agreed to in writing,
// software distributed under the License is distributed on an
// "AS IS" BASIS, WITHOUT WARRANTIES OR CONDITIONS OF ANY
// KIND, either express or implied.  See the License for the
// specific language governing permissions and limitations
// under the License.

import { Data } from './data';
import { Schema, Field } from './schema';
import { Vector } from './vector';
import { StructVector } from './vector';
import { DataType, Struct } from './type';

export class RecordBatch<T extends { [key: string]: DataType } = any> extends Vector<Struct<T>> {

<<<<<<< HEAD
    private impl: StructVector<T>;
=======
export class RecordBatch<T extends StructData = StructData> extends StructVector<T> {
    public static from<R extends StructData = StructData>(vectors: Vector[], names?: string[]) {
      return new RecordBatch<R>(Schema.from(vectors, names),
            Math.max(...vectors.map((v) => v.length)),
            vectors
        );
    }
>>>>>>> 45940410
    public readonly schema: Schema;

    constructor(schema: Schema<T>, numRows: number, childData: Data[]);
    constructor(schema: Schema<T>, data: Data<Struct<T>>, children?: Vector[]);
    constructor(...args: any[]) {
        super();
        this.schema = args[0];
        let data: Data<Struct<T>>;
        let children: Vector[] | undefined;
        if (typeof args[1] === 'number') {
            const fields = this.schema.fields as Field<T[keyof T]>[];
            const [, numRows, childData] = args as [Schema<T>, number, Data[]];
            data = Data.Struct(new Struct<T>(fields), 0, numRows, 0, null, childData);
        } else {
            [, data, children] = (args as [Schema<T>, Data<Struct<T>>, Vector[]?]);
        }
        this.impl = new StructVector(data, children);
    }

    public clone<R extends { [key: string]: DataType } = any>(data: Data<Struct<R>>, children = (this.impl as any).children) {
        return new RecordBatch<R>(this.schema, data, children);
    }

    public get type() { return this.impl.type; }
    public get data() { return this.impl.data; }
    public get length() { return this.impl.length; }
    public get numCols() { return this.schema.fields.length; }
    public get rowProxy() { return this.impl.rowProxy; }
    public get nullCount() { return this.impl.nullCount; }
    public get numChildren() { return this.impl.numChildren; }

    public get TType() { return this.impl.TType; }
    public get TArray() { return this.impl.TArray; }
    public get TValue() { return this.impl.TValue; }
    public get ArrayType() { return this.impl.ArrayType; }

    public get(index: number) { return this.impl.get(index); }
    public isValid(index: number) { return this.impl.isValid(index); }
    public indexOf(value: Struct<T>['TValue'] | null, fromIndex?: number) { return this.impl.indexOf(value, fromIndex); }

    public toArray() { return this.impl.toArray(); }
    public [Symbol.iterator]() { return this.impl[Symbol.iterator](); }

    public slice(begin?: number, end?: number): RecordBatch<T> {
        return this.impl.slice.call(this, begin, end) as RecordBatch<T>;
    }

    public concat(...others: Vector<Struct<T>>[]): Vector<Struct<T>> {
        return this.impl.concat(...others.map((x) => x instanceof RecordBatch ? x.impl : x) as Vector<Struct<T>>[]);
    }

    public getChildAt<R extends DataType = any>(index: number) { return this.impl.getChildAt<R>(index); }

    public select<K extends keyof T = any>(...columnNames: K[]) {
        const fields = this.schema.fields;
        const schema = this.schema.select(...columnNames);
        const childNames = columnNames.reduce((xs, x) => (xs[x] = true) && xs, <any> {});
        const childData = this.data.childData.filter((_, i) => childNames[fields[i].name]);
        const structData = Data.Struct(new Struct(schema.fields), 0, this.length, 0, null, childData);
        return new RecordBatch<{ [P in K]: T[P] }>(schema, structData);
    }
//     public rowsToString(separator = ' | ', rowOffset = 0, maxColumnWidths: number[] = []) {
//         return new PipeIterator(recordBatchRowsToString(this, separator, rowOffset, maxColumnWidths), 'utf8');
//     }
}

// function* recordBatchRowsToString(recordBatch: RecordBatch, separator = ' | ', rowOffset = 0, maxColumnWidths: number[] = []) {
//     const fields = recordBatch.schema.fields;
//     const header = ['row_id', ...fields.map((f) => `${f}`)].map(valueToString);
//     header.forEach((x, i) => {
//         maxColumnWidths[i] = Math.max(maxColumnWidths[i] || 0, x.length);
//     });
//     // Pass one to convert to strings and count max column widths
//     for (let i = -1, n = recordBatch.length - 1; ++i < n;) {
//         let val, row = [rowOffset + i, ...recordBatch.get(i) as Struct['TValue']];
//         for (let j = -1, k = row.length; ++j < k; ) {
//             val = valueToString(row[j]);
//             maxColumnWidths[j] = Math.max(maxColumnWidths[j] || 0, val.length);
//         }
//     }
//     for (let i = -1; ++i < recordBatch.length;) {
//         if ((rowOffset + i) % 1000 === 0) {
//             yield header.map((x, j) => leftPad(x, ' ', maxColumnWidths[j])).join(separator);
//         }
//         yield [rowOffset + i, ...recordBatch.get(i) as Struct['TValue']]
//             .map((x) => valueToString(x))
//             .map((x, j) => leftPad(x, ' ', maxColumnWidths[j]))
//             .join(separator);
//     }
// }<|MERGE_RESOLUTION|>--- conflicted
+++ resolved
@@ -16,27 +16,26 @@
 // under the License.
 
 import { Data } from './data';
+import { Vector } from './vector';
 import { Schema, Field } from './schema';
-import { Vector } from './vector';
 import { StructVector } from './vector';
 import { DataType, Struct } from './type';
+import { Vector as VType } from './interfaces';
 
 export class RecordBatch<T extends { [key: string]: DataType } = any> extends Vector<Struct<T>> {
 
-<<<<<<< HEAD
-    private impl: StructVector<T>;
-=======
-export class RecordBatch<T extends StructData = StructData> extends StructVector<T> {
-    public static from<R extends StructData = StructData>(vectors: Vector[], names?: string[]) {
-      return new RecordBatch<R>(Schema.from(vectors, names),
-            Math.max(...vectors.map((v) => v.length)),
+    public static from<T extends { [key: string]: DataType } = any>(vectors: VType<T[keyof T]>[], names: string[] = []) {
+        return new RecordBatch<T>(
+            Schema.from<T>(vectors, names),
+            vectors.reduce((len, vec) => Math.max(len, vec.length), 0),
             vectors
         );
     }
->>>>>>> 45940410
+  
+    private impl: StructVector<T>;
     public readonly schema: Schema;
 
-    constructor(schema: Schema<T>, numRows: number, childData: Data[]);
+    constructor(schema: Schema<T>, numRows: number, childData: (Data | Vector)[]);
     constructor(schema: Schema<T>, data: Data<Struct<T>>, children?: Vector[]);
     constructor(...args: any[]) {
         super();
