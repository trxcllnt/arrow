--- conflicted
+++ resolved
@@ -18,11 +18,6 @@
 import { Field } from './schema';
 import { Vector } from './interfaces';
 import { flatbuffers } from 'flatbuffers';
-<<<<<<< HEAD
-// import { DictionaryBatch } from './ipc/metadata';
-=======
-import { DictionaryBatch } from './ipc/metadata';
->>>>>>> 847695bc
 
 import Long = flatbuffers.Long;
 import {
@@ -394,12 +389,9 @@
     })(Map_.prototype);
 }
 
-<<<<<<< HEAD
 
 const getId = ((atomicDictionaryId) => () => ++atomicDictionaryId)(-1);
 
-=======
->>>>>>> 847695bc
 export interface Dictionary<T extends DataType = any, TKey extends Int = Int32> extends DataType<Type.Dictionary> { TArray: TKey['TArray']; TValue: T['TValue']; }
 export class Dictionary<T extends DataType = any, TKey extends Int = Int32> extends DataType<Type.Dictionary> {
     public readonly id: number;
@@ -428,9 +420,6 @@
     new (...args: any[]): T;
     readonly BYTES_PER_ELEMENT: number;
     from(arrayLike: ArrayLike<number> | Iterable<number>, mapfn?: (v: number, k: number) => number, thisArg?: any): T;
-<<<<<<< HEAD
-};
-=======
 };
 
 // export interface TypedArrayConstructor<T extends TypedArray = TypedArray> {
@@ -483,5 +472,4 @@
 //     subarray(begin: number, end?: number): TypedArray;
 //     toLocaleString(): string;
 //     toString(): string;
-// }
->>>>>>> 847695bc
+// }