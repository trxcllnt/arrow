--- conflicted
+++ resolved
@@ -28,6 +28,9 @@
 export * from './ipc/message';
 export * from './recordbatch';
 export * from './io/interfaces';
+
+import * as util from './util/int';
+export { util };
 
 // import * as enums from './enum';
 // import * as type_ from './type';
@@ -215,17 +218,17 @@
 //     }
 // } catch (e) { /* not the UMD bundle */ }
 // /* end umd exports */
-
-// // closure compiler erases static properties/methods:
-// // https://github.com/google/closure-compiler/issues/1776
-// // set them via string indexers to save them from the mangler
+// closure compiler erases static properties/methods:
+// https://github.com/google/closure-compiler/issues/1776
+// set them via string indexers to save them from the mangler
 // Vector['new'] = Vector.new;
 // Schema['from'] = Schema.from;
-// // Table['from'] = Table.from;
-// // Table['fromAsync'] = Table.fromAsync;
-// // Table['fromStruct'] = Table.fromStruct;
-// // Table['empty'] = Table.empty;
-// // RecordBatch['from'] = RecordBatch.from;
+// Table['from'] = Table.from;
+// Table['fromVectors'] = Table.fromVectors;
+// Table['fromAsync'] = Table.fromAsync;
+// Table['fromStruct'] = Table.fromStruct;
+// Table['empty'] = Table.empty;
+// RecordBatch['from'] = RecordBatch.from;
 
 // Data['Null'] = Data.Null;
 // Data['Int'] = Data.Int;
@@ -245,26 +248,12 @@
 // Data['Map'] = Data.Map;
 // Data['Union'] = Data.Union;
 
-<<<<<<< HEAD
 // util_int_.Uint64['add'] = util_int_.Uint64.add;
 // util_int_.Uint64['multiply'] = util_int_.Uint64.multiply;
 // util_int_.Uint64['from'] = util_int_.Uint64.from;
 // util_int_.Uint64['fromNumber'] = util_int_.Uint64.fromNumber;
 // util_int_.Uint64['fromString'] = util_int_.Uint64.fromString;
 // util_int_.Uint64['convertArray'] = util_int_.Uint64.convertArray;
-=======
-// closure compiler erases static properties/methods:
-// https://github.com/google/closure-compiler/issues/1776
-// set them via string indexers to save them from the mangler
-Schema['from'] = Schema.from;
-Table['from'] = Table.from;
-Table['fromVectors'] = Table.fromVectors;
-Table['fromAsync'] = Table.fromAsync;
-Table['fromStruct'] = Table.fromStruct;
-Table['empty'] = Table.empty;
-Vector['create'] = Vector.create;
-RecordBatch['from'] = RecordBatch.from;
->>>>>>> 45940410
 
 // util_int_.Int64['add'] = util_int_.Int64.add;
 // util_int_.Int64['multiply'] = util_int_.Int64.multiply;
