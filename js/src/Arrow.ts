--- conflicted
+++ resolved
@@ -15,47 +15,16 @@
 // specific language governing permissions and limitations
 // under the License.
 
-<<<<<<< HEAD
 import * as type_ from './type';
 import * as data_ from './data';
-import { Vector } from './vector';
 import * as vector_ from './vector';
 import * as util_ from './util/int';
+import { Vector } from './vector';
+import { RecordBatch } from './recordbatch';
 import { Schema, Field, Type } from './type';
-import { Table, RecordBatch } from './recordbatch';
+import { Table, CountByResult } from './table';
+import { lit, col, Col, Value } from './predicate';
 import { read, readAsync } from './ipc/reader/arrow';
-=======
-import { Table, TableRow, CountByResult } from './table';
-import { lit, col, Col, Value } from './predicate';
-import { Vector } from './vector/vector';
-import { Utf8Vector } from './vector/utf8';
-import { DictionaryVector } from './vector/dictionary';
-import { StructVector, StructRow } from './vector/struct';
-import { read, readAsync } from './reader/arrow';
-import { Uint64, Int64, Int128 } from './util/int';
-import { ListVector, BinaryVector, FixedSizeListVector } from './vector/list';
-
-import {
-    BoolVector,
-    Int8Vector,
-    Int16Vector,
-    Int32Vector,
-    Int64Vector,
-    Uint8Vector,
-    Uint16Vector,
-    Uint32Vector,
-    Uint64Vector,
-    Float16Vector,
-    Float32Vector,
-    Float64Vector,
-    Date32Vector,
-    Date64Vector,
-    Time32Vector,
-    Time64Vector,
-    DecimalVector,
-    TimestampVector,
-} from './vector/numeric';
->>>>>>> e20decd5
 
 export import View = vector_.View;
 export import VectorLike = vector_.VectorLike;
@@ -65,8 +34,9 @@
 export import TypedArrayConstructor = type_.TypedArrayConstructor;
 
 export { read, readAsync };
-<<<<<<< HEAD
-export { Field, Schema, Table, RecordBatch, Vector, Type };
+export { Table, CountByResult };
+export { lit, col, Col, Value };
+export { Field, Schema, RecordBatch, Vector, Type };
 
 export namespace util {
     export import Uint64 = util_.Uint64;
@@ -159,97 +129,31 @@
         Arrow['read'] = read;
         Arrow['readAsync'] = readAsync;
 
+        Arrow['Type'] = Type;
         Arrow['Field'] = Field;
         Arrow['Schema'] = Schema;
+        Arrow['Vector'] = Vector;
+        Arrow['RecordBatch'] = RecordBatch;
+
         Arrow['Table'] = Table;
-        Arrow['RecordBatch'] = RecordBatch;
-        Arrow['Vector'] = Vector;
-
-=======
-export { Table, TableRow, CountByResult };
-export { lit, col, Col, Value };
-export { Vector, StructRow };
-export { Uint64, Int64, Int128 };
-export { NumericVectorConstructor } from './vector/numeric';
-export { List, TypedArray, TypedArrayConstructor } from './vector/types';
-export {
-    BoolVector,
-    ListVector,
-    Utf8Vector,
-    Int8Vector,
-    Int16Vector,
-    Int32Vector,
-    Int64Vector,
-    Uint8Vector,
-    Uint16Vector,
-    Uint32Vector,
-    Uint64Vector,
-    Date32Vector,
-    Date64Vector,
-    Time32Vector,
-    Time64Vector,
-    BinaryVector,
-    StructVector,
-    Float16Vector,
-    Float32Vector,
-    Float64Vector,
-    DecimalVector,
-    TimestampVector,
-    DictionaryVector,
-    FixedSizeListVector,
-};
-
-/* These exports are needed for the closure umd targets */
-try {
-    const Arrow = eval('exports');
-    if (typeof Arrow === 'object') {
-        // string indexers tell closure compiler not to rename these properties
+        Arrow['CountByResult'] = CountByResult;
+        Arrow['Value'] = Value;
         Arrow['lit'] = lit;
         Arrow['col'] = col;
         Arrow['Col'] = Col;
-        Arrow['read'] = read;
-        Arrow['Value'] = Value;
-        Arrow['Table'] = Table;
-        Arrow['readAsync'] = readAsync;
-        Arrow['Vector'] = Vector;
-        Arrow['StructRow'] = StructRow;
-        Arrow['BoolVector'] = BoolVector;
-        Arrow['ListVector'] = ListVector;
-        Arrow['Utf8Vector'] = Utf8Vector;
-        Arrow['Int8Vector'] = Int8Vector;
-        Arrow['Int16Vector'] = Int16Vector;
-        Arrow['Int32Vector'] = Int32Vector;
-        Arrow['Int64Vector'] = Int64Vector;
-        Arrow['Uint8Vector'] = Uint8Vector;
-        Arrow['Uint16Vector'] = Uint16Vector;
-        Arrow['Uint32Vector'] = Uint32Vector;
-        Arrow['Uint64Vector'] = Uint64Vector;
-        Arrow['Date32Vector'] = Date32Vector;
-        Arrow['Date64Vector'] = Date64Vector;
-        Arrow['Time32Vector'] = Time32Vector;
-        Arrow['Time64Vector'] = Time64Vector;
-        Arrow['BinaryVector'] = BinaryVector;
-        Arrow['StructVector'] = StructVector;
-        Arrow['Float16Vector'] = Float16Vector;
-        Arrow['Float32Vector'] = Float32Vector;
-        Arrow['Float64Vector'] = Float64Vector;
-        Arrow['DecimalVector'] = DecimalVector;
-        Arrow['CountByResult'] = CountByResult;
-        Arrow['TimestampVector'] = TimestampVector;
-        Arrow['DictionaryVector'] = DictionaryVector;
-        Arrow['FixedSizeListVector'] = FixedSizeListVector;
->>>>>>> e20decd5
     }
 } catch (e) { /* not the UMD bundle */ }
 /* end umd exports */
 
-// closure compiler always erases static method names:
+// closure compiler erases static properties/methods:
 // https://github.com/google/closure-compiler/issues/1776
 // set them via string indexers to save them from the mangler
+Schema['from'] = Schema.from;
 Table['from'] = Table.from;
 Table['fromAsync'] = Table.fromAsync;
 Table['empty'] = Table.empty;
 Vector['create'] = Vector.create;
+RecordBatch['from'] = RecordBatch.from;
 
 util_.Uint64['add'] = util_.Uint64.add;
 util_.Uint64['multiply'] = util_.Uint64.multiply;
@@ -263,6 +167,28 @@
 util_.Int128['fromString'] = util_.Int128.fromString;
 
 data_.ChunkedData['computeOffsets'] = data_.ChunkedData.computeOffsets;
+
+(type_.Type as any)['NONE'] = type_.Type.NONE;
+(type_.Type as any)['Null'] = type_.Type.Null;
+(type_.Type as any)['Int'] = type_.Type.Int;
+(type_.Type as any)['Float'] = type_.Type.Float;
+(type_.Type as any)['Binary'] = type_.Type.Binary;
+(type_.Type as any)['Utf8'] = type_.Type.Utf8;
+(type_.Type as any)['Bool'] = type_.Type.Bool;
+(type_.Type as any)['Decimal'] = type_.Type.Decimal;
+(type_.Type as any)['Date'] = type_.Type.Date;
+(type_.Type as any)['Time'] = type_.Type.Time;
+(type_.Type as any)['Timestamp'] = type_.Type.Timestamp;
+(type_.Type as any)['Interval'] = type_.Type.Interval;
+(type_.Type as any)['List'] = type_.Type.List;
+(type_.Type as any)['Struct'] = type_.Type.Struct;
+(type_.Type as any)['Union'] = type_.Type.Union;
+(type_.Type as any)['FixedSizeBinary'] = type_.Type.FixedSizeBinary;
+(type_.Type as any)['FixedSizeList'] = type_.Type.FixedSizeList;
+(type_.Type as any)['Map'] = type_.Type.Map;
+(type_.Type as any)['Dictionary'] = type_.Type.Dictionary;
+(type_.Type as any)['DenseUnion'] = type_.Type.DenseUnion;
+(type_.Type as any)['SparseUnion'] = type_.Type.SparseUnion;
 
 type_.DataType['isNull'] = type_.DataType.isNull;
 type_.DataType['isInt'] = type_.DataType.isInt;
@@ -283,4 +209,8 @@
 type_.DataType['isFixedSizeBinary'] = type_.DataType.isFixedSizeBinary;
 type_.DataType['isFixedSizeList'] = type_.DataType.isFixedSizeList;
 type_.DataType['isMap'] = type_.DataType.isMap;
-type_.DataType['isDictionary'] = type_.DataType.isDictionary;+type_.DataType['isDictionary'] = type_.DataType.isDictionary;
+
+vector_.BoolVector['from'] = vector_.BoolVector.from;
+vector_.IntVector['from'] = vector_.IntVector.from;
+vector_.FloatVector['from'] = vector_.FloatVector.from;