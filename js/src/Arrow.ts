--- conflicted
+++ resolved
@@ -29,31 +29,13 @@
 import { Vector } from './vector';
 import { Schema, Field } from './schema';
 import { RecordBatch } from './recordbatch';
-<<<<<<< HEAD
 // import { Table, DataFrame, NextFunc, BindFunc, CountByResult } from './table';
-=======
-import { Schema, Field, Type } from './type';
-import { Table, DataFrame, NextFunc, BindFunc, CountByResult } from './table';
-import { fromReadableStream } from './ipc/reader/node';
-import { read, readAsync, readStream } from './ipc/reader/arrow';
-import { readBuffersAsync, readRecordBatchesAsync } from './ipc/reader/arrow';
-import { serializeFile, serializeStream } from './ipc/writer/binary';
->>>>>>> 756f6453
 
 export import IntBitWidth = type_.IntBitWidth;
 export import TimeBitWidth = type_.TimeBitWidth;
 
-<<<<<<< HEAD
 // export { Table, DataFrame, NextFunc, BindFunc, CountByResult };
 export { Field, Schema, RecordBatch, Vector, Type, Data };
-=======
-export { fromReadableStream };
-export { read, readAsync, readStream };
-export { readBuffersAsync, readRecordBatchesAsync };
-export { serializeFile, serializeStream };
-export { Table, DataFrame, NextFunc, BindFunc, CountByResult };
-export { Field, Schema, RecordBatch, Vector, Type };
->>>>>>> 756f6453
 
 export namespace util {
     export import Int64 = util_int_.Int64;
@@ -174,20 +156,12 @@
     export import Visitor = visitor_.Visitor;
 }
 
-<<<<<<< HEAD
 // export namespace predicate {
 //     export import col = predicate_.col;
 //     export import lit = predicate_.lit;
+//     export import and = predicate_.and;
+//     export import or = predicate_.or;
 //     export import custom = predicate_.custom;
-=======
-export namespace predicate {
-    export import col = predicate_.col;
-    export import lit = predicate_.lit;
-    export import and = predicate_.and;
-    export import or = predicate_.or;
-    export import custom = predicate_.custom;
->>>>>>> 756f6453
-
 //     export import Or = predicate_.Or;
 //     export import Col = predicate_.Col;
 //     export import And = predicate_.And;
@@ -212,21 +186,7 @@
         Arrow['enum_'] = enum_;
         Arrow['vector'] = vector;
         Arrow['visitor'] = visitor;
-<<<<<<< HEAD
         // Arrow['predicate'] = predicate;
-=======
-        Arrow['predicate'] = predicate;
-
-        Arrow['read'] = read;
-        Arrow['readAsync'] = readAsync;
-        Arrow['readStream'] = readStream;
-        Arrow['fromReadableStream'] = fromReadableStream;
-        Arrow['readBuffersAsync'] = readBuffersAsync;
-        Arrow['readRecordBatchesAsync'] = readRecordBatchesAsync;
-
-        Arrow['serializeFile'] = serializeFile;
-        Arrow['serializeStream'] = serializeStream;
->>>>>>> 756f6453
 
         Arrow['Type'] = Type;
         Arrow['Field'] = Field;
@@ -309,8 +269,8 @@
 type_.DataType['isMap'] = type_.DataType.isMap;
 type_.DataType['isDictionary'] = type_.DataType.isDictionary;
 
-<<<<<<< HEAD
 // vector_.BoolVector['from'] = vector_.BoolVector.from;
+// vector_.DateVector['from'] = vector_.DateVector.from;
 // vector_.IntVector['from'] = vector_.IntVector.from;
 // vector_.FloatVector['from'] = vector_.FloatVector.from;
 
@@ -335,12 +295,6 @@
 (enums.Type as any)['FixedSizeBinary'] = (enums.ArrowType as any)['FixedSizeBinary'] = enums.Type.FixedSizeBinary;
 (enums.Type as any)['FixedSizeList']   = (enums.ArrowType as any)['FixedSizeList']   = enums.Type.FixedSizeList;
 (enums.Type as any)['Map']             = (enums.ArrowType as any)['Map']             = enums.Type.Map;
-=======
-vector_.BoolVector['from'] = vector_.BoolVector.from;
-vector_.DateVector['from'] = vector_.DateVector.from;
-vector_.IntVector['from'] = vector_.IntVector.from;
-vector_.FloatVector['from'] = vector_.FloatVector.from;
->>>>>>> 756f6453
 
 (enums.Type as any)['Dictionary'] = enums.Type.Dictionary;
 (enums.Type as any)['Int8'] = enums.Type.Int8;
