--- conflicted
+++ resolved
@@ -64,15 +64,9 @@
     "@openpgp/web-stream-tools": "0.0.5",
     "@types/glob": "7.1.3",
     "@types/jest": "26.0.23",
-<<<<<<< HEAD
-    "@types/multistream": "2.1.1",
+    "@types/randomatic": "3.1.2",
     "@typescript-eslint/eslint-plugin": "4.26.0",
     "@typescript-eslint/parser": "4.26.0",
-=======
-    "@types/randomatic": "3.1.2",
-    "@typescript-eslint/eslint-plugin": "4.25.0",
-    "@typescript-eslint/parser": "4.25.0",
->>>>>>> 090e2cf3
     "async-done": "1.3.2",
     "benny": "3.6.15",
     "cpy": "8.1.2",
@@ -101,12 +95,7 @@
     "ts-jest": "27.0.3",
     "ts-node": "10.0.0",
     "typedoc": "0.20.36",
-<<<<<<< HEAD
     "typescript": "4.3.3",
-    "web-stream-tools": "0.0.1",
-=======
-    "typescript": "4.0.2",
->>>>>>> 090e2cf3
     "web-streams-polyfill": "3.0.3",
     "xml2js": "0.4.23"
   },
