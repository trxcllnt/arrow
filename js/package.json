{
  "version": "0.3.0",
  "name": "apache-arrow",
  "description": "Apache Arrow columnar in-memory format",
  "main": "./index",
  "bin": {
    "arrow2csv": "bin/arrow2csv.js"
  },
  "scripts": {
    "lerna": "lerna",
    "test": "gulp test",
    "build": "gulp build",
    "clean": "gulp clean",
    "debug": "gulp debug",
    "perf": "node ./perf/index.js",
    "test:integration": "node ./bin/integration.js --mode validate",
    "create:perfdata": "python ./test/data/tables/generate.py ./test/data/tables/tracks.arrow",
    "release": "./npm-release.sh",
    "clean:all": "run-p clean clean:testdata",
    "clean:testdata": "gulp clean:testdata",
    "create:testdata": "gulp create:testdata",
    "test:coverage": "gulp test -t ts --coverage",
    "doc": "shx rm -rf ./doc && typedoc --mode file --out doc src/Arrow.ts",
    "lint": "run-p lint:*",
    "lint:src": "tslint --fix --project -p tsconfig.json -c tslint.json \"src/**/*.ts\"",
    "lint:test": "tslint --fix --project -p test/tsconfig.json -c tslint.json \"test/**/*.ts\"",
    "prepublishOnly": "echo \"Error: do 'npm run release' instead of 'npm publish'\" && exit 1",
    "version": "npm install && npm run clean:all"
  },
  "repository": {
    "type": "git",
    "url": "git+https://github.com/apache/arrow.git"
  },
  "keywords": [
    "apache",
    "arrow"
  ],
  "author": "Apache Software Foundation",
  "license": "Apache-2.0",
  "bugs": {
    "url": "https://issues.apache.org/jira/projects/ARROW"
  },
  "homepage": "https://github.com/apache/arrow/blob/master/js/README.md",
  "files": [
    "bin",
    "src",
    "gulp",
    "test",
    "*.json",
    "tsconfig",
    "README.md",
    "gulpfile.js",
    "npm-release.sh"
  ],
  "dependencies": {
    "@types/flatbuffers": "1.9.0",
    "@types/node": "10.12.12",
    "@types/text-encoding-utf-8": "1.0.1",
    "command-line-args": "5.0.2",
    "command-line-usage": "5.0.5",
    "flatbuffers": "1.10.2",
    "json-bignum": "0.0.3",
    "text-encoding-utf-8": "1.0.2",
    "tslib": "1.9.3"
  },
  "devDependencies": {
    "@mattiasbuelens/web-streams-polyfill": "0.2.0",
    "@types/glob": "7.1.1",
    "@types/jest": "23.3.10",
    "async-done": "1.3.1",
    "benchmark": "2.1.4",
    "coveralls": "3.0.2",
    "del": "3.0.0",
    "esm": "3.0.84",
    "glob": "7.1.3",
<<<<<<< HEAD
    "google-closure-compiler": "20181125.0.1",
    "gulp": "4.0.0",
    "gulp-json-transform": "0.4.6",
=======
    "google-closure-compiler": "20181008.0.0",
    "gulp": "4.0.0",
    "gulp-json-transform": "0.4.5",
>>>>>>> 45940410
    "gulp-rename": "1.4.0",
    "gulp-sourcemaps": "2.6.4",
    "gulp-typescript": "5.0.0-alpha.3",
    "ix": "2.3.5",
    "jest": "23.6.0",
    "jest-environment-node-debug": "2.0.0",
    "json": "9.0.6",
    "lerna": "3.5.1",
    "lint-staged": "8.1.0",
    "merge2": "1.2.3",
    "mkdirp": "0.5.1",
<<<<<<< HEAD
    "multistream": "2.1.1",
=======
>>>>>>> 45940410
    "npm-run-all": "4.1.5",
    "pump": "3.0.0",
    "readable-stream-node-to-web": "1.0.1",
    "rimraf": "2.6.2",
    "rxjs": "5.5.11",
    "shx": "0.3.2",
    "source-map-loader": "0.2.4",
    "terser-webpack-plugin": "1.1.0",
    "trash": "4.3.0",
    "ts-jest": "23.10.5",
    "ts-node": "7.0.1",
    "tslint": "5.11.0",
    "typedoc": "0.12",
    "typescript": "3.2.1",
    "web-stream-tools": "0.0.1",
    "webpack": "4.27.1",
    "xml2js": "0.4.19"
  },
  "engines": {
    "node": ">=10.0"
  },
  "@std/esm": {
    "warnings": false
  },
  "lint-staged": {
    "*.@(ts)": [
      "tslint --fix",
      "git add"
    ]
  },
  "jest": {
    "verbose": false,
    "testEnvironment": "node",
    "globals": {
      "ts-jest": {
        "diagnostics": false,
        "tsConfig": "test/tsconfig.json"
      }
    },
    "roots": [
      "<rootDir>/test/"
    ],
    "moduleFileExtensions": [
      "js",
      "ts",
      "tsx"
    ],
    "coverageReporters": [
      "lcov"
    ],
    "coveragePathIgnorePatterns": [
      "fb\\/(File|Message|Schema|Tensor)_generated\\.(js|ts)$",
      "test\\/.*\\.(ts|tsx|js)$",
      "/node_modules/"
    ],
    "transform": {
      "^.+\\.jsx?$": "ts-jest",
      "^.+\\.tsx?$": "ts-jest"
    },
    "transformIgnorePatterns": [
      "/(es2015|esnext)/umd/",
      "/node_modules/(?!web-stream-tools).+\\.js$"
    ],
    "testRegex": "(.*(-|\\.)(test|spec)s?)\\.(ts|tsx|js)$",
    "preset": "ts-jest",
    "testMatch": null
  }
}<|MERGE_RESOLUTION|>--- conflicted
+++ resolved
@@ -73,15 +73,9 @@
     "del": "3.0.0",
     "esm": "3.0.84",
     "glob": "7.1.3",
-<<<<<<< HEAD
     "google-closure-compiler": "20181125.0.1",
     "gulp": "4.0.0",
     "gulp-json-transform": "0.4.6",
-=======
-    "google-closure-compiler": "20181008.0.0",
-    "gulp": "4.0.0",
-    "gulp-json-transform": "0.4.5",
->>>>>>> 45940410
     "gulp-rename": "1.4.0",
     "gulp-sourcemaps": "2.6.4",
     "gulp-typescript": "5.0.0-alpha.3",
@@ -93,10 +87,7 @@
     "lint-staged": "8.1.0",
     "merge2": "1.2.3",
     "mkdirp": "0.5.1",
-<<<<<<< HEAD
     "multistream": "2.1.1",
-=======
->>>>>>> 45940410
     "npm-run-all": "4.1.5",
     "pump": "3.0.0",
     "readable-stream-node-to-web": "1.0.1",
