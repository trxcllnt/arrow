{
  "version": "0.3.0",
  "name": "apache-arrow",
  "description": "Apache Arrow columnar in-memory format",
  "main": "./index",
  "bin": {
    "arrow2csv": "bin/arrow2csv.js"
  },
  "scripts": {
    "lerna": "lerna",
    "test": "gulp test",
    "build": "gulp build",
    "clean": "gulp clean",
    "debug": "gulp debug",
    "perf": "node ./perf/index.js",
    "test:integration": "node ./bin/integration.js --mode validate",
    "create:perfdata": "python ./test/data/tables/generate.py ./test/data/tables/tracks.arrow",
    "release": "./npm-release.sh",
    "clean:all": "run-p clean clean:testdata",
    "clean:testdata": "gulp clean:testdata",
    "create:testdata": "gulp create:testdata",
    "test:coverage": "gulp test -t ts --coverage",
    "doc": "shx rm -rf ./doc && typedoc --mode file --out doc src/Arrow.ts",
    "lint": "run-p lint:*",
    "lint:src": "tslint --fix --project -p tsconfig.json -c tslint.json \"src/**/*.ts\"",
    "lint:test": "tslint --fix --project -p test/tsconfig.json -c tslint.json \"test/**/*.ts\"",
    "prepublishOnly": "echo \"Error: do 'npm run release' instead of 'npm publish'\" && exit 1",
    "version": "npm install && npm run clean:all"
  },
  "repository": {
    "type": "git",
    "url": "git+https://github.com/apache/arrow.git"
  },
  "keywords": [
    "apache",
    "arrow"
  ],
  "author": "Apache Software Foundation",
  "license": "Apache-2.0",
  "bugs": {
    "url": "https://issues.apache.org/jira/projects/ARROW"
  },
  "homepage": "https://github.com/apache/arrow/blob/master/js/README.md",
  "files": [
    "bin",
    "src",
    "gulp",
    "test",
    "*.json",
    "tsconfig",
    "README.md",
    "gulpfile.js",
    "npm-release.sh"
  ],
  "dependencies": {
    "@types/flatbuffers": "1.9.0",
<<<<<<< HEAD
    "@types/node": "10.9.1",
=======
    "@types/node": "10.12.0",
>>>>>>> 756f6453
    "@types/text-encoding-utf-8": "1.0.1",
    "@types/whatwg-streams": "0.0.7",
    "command-line-args": "5.0.2",
    "command-line-usage": "5.0.5",
    "flatbuffers": "1.10.2",
    "json-bignum": "0.0.3",
    "text-encoding-utf-8": "1.0.2",
    "tslib": "1.9.3"
  },
  "devDependencies": {
    "@mattiasbuelens/web-streams-polyfill": "0.1.0",
    "@std/esm": "0.26.0",
<<<<<<< HEAD
    "@types/glob": "5.0.35",
    "@types/jest": "23.3.1",
    "babel-jest": "23.4.2",
    "benchmark": "2.1.4",
    "coveralls": "3.0.2",
    "del": "3.0.0",
    "glob": "7.1.2",
    "google-closure-compiler": "20180805.0.0",
    "gulp": "github:gulpjs/gulp#6d71a658c61edb3090221579d8f97dbe086ba2ed",
=======
    "@types/glob": "7.1.1",
    "@types/jest": "23.3.5",
    "benchmark": "2.1.4",
    "coveralls": "3.0.2",
    "del": "3.0.0",
    "glob": "7.1.3",
    "google-closure-compiler": "20181008.0.0",
    "gulp": "next",
>>>>>>> 756f6453
    "gulp-json-transform": "0.4.5",
    "gulp-rename": "1.4.0",
    "gulp-sourcemaps": "2.6.4",
    "gulp-typescript": "5.0.0-alpha.3",
    "ix": "2.3.5",
<<<<<<< HEAD
    "jest": "23.5.0",
    "jest-environment-node-debug": "2.0.0",
    "json": "9.0.6",
    "lerna": "2.11.0",
    "lint-staged": "7.2.2",
    "merge2": "1.2.2",
=======
    "jest": "23.6.0",
    "jest-environment-node-debug": "2.0.0",
    "json": "9.0.6",
    "lerna": "3.4.3",
    "lint-staged": "7.3.0",
    "merge2": "1.2.3",
>>>>>>> 756f6453
    "mkdirp": "0.5.1",
    "npm-run-all": "4.1.3",
    "pump": "3.0.0",
    "readable-stream-node-to-web": "1.0.1",
    "rimraf": "2.6.2",
<<<<<<< HEAD
    "rxjs": "5.5.6",
    "shx": "0.3.2",
    "source-map-loader": "0.2.4",
    "trash": "4.3.0",
    "ts-jest": "23.1.4",
    "ts-node": "7.0.1",
    "tslint": "5.11.0",
    "typedoc": "0.12.0",
    "typescript": "3.1.1",
    "uglifyjs-webpack-plugin": "1.3.0",
    "webpack": "4.17.1",
=======
    "rxjs": "5.5.11",
    "shx": "0.3.2",
    "source-map-loader": "0.2.4",
    "terser-webpack-plugin": "1.1.0",
    "trash": "4.3.0",
    "ts-jest": "22.4.6",
    "ts-node": "7.0.1",
    "tslint": "5.11.0",
    "typedoc": "0.12",
    "typescript": "3.0.3",
    "webpack": "4.23.1",
>>>>>>> 756f6453
    "xml2js": "0.4.19"
  },
  "@std/esm": {
    "warnings": false
  },
  "lint-staged": {
    "*.@(ts)": [
      "tslint --fix",
      "git add"
    ]
  },
  "jest": {
    "verbose": false,
    "testEnvironment": "node",
    "globals": {
      "ts-jest": {
        "skipBabel": false,
        "enableTsDiagnostics": false,
        "tsConfigFile": "test/tsconfig.json"
      }
    },
    "roots": [
      "<rootDir>/test/"
    ],
    "moduleFileExtensions": [
      "js",
      "ts",
      "tsx"
    ],
    "coverageReporters": [
      "lcov"
    ],
    "coveragePathIgnorePatterns": [
      "fb\\/(File|Message|Schema|Tensor)_generated\\.(js|ts)$",
      "test\\/.*\\.(ts|tsx|js)$",
      "/node_modules/"
    ],
    "transform": {
      ".(ts|tsx)": "ts-jest",
      ".(js|jsx)": "./node_modules/babel-jest/build/index.js"
    },
    "transformIgnorePatterns": [
      "/node_modules/",
      "/(es2015|esnext)/umd/"
    ],
    "testRegex": "(.*(-|\\.)(test|spec)s?)\\.(ts|tsx|js)$"
  }
}<|MERGE_RESOLUTION|>--- conflicted
+++ resolved
@@ -54,11 +54,7 @@
   ],
   "dependencies": {
     "@types/flatbuffers": "1.9.0",
-<<<<<<< HEAD
-    "@types/node": "10.9.1",
-=======
     "@types/node": "10.12.0",
->>>>>>> 756f6453
     "@types/text-encoding-utf-8": "1.0.1",
     "@types/whatwg-streams": "0.0.7",
     "command-line-args": "5.0.2",
@@ -71,17 +67,6 @@
   "devDependencies": {
     "@mattiasbuelens/web-streams-polyfill": "0.1.0",
     "@std/esm": "0.26.0",
-<<<<<<< HEAD
-    "@types/glob": "5.0.35",
-    "@types/jest": "23.3.1",
-    "babel-jest": "23.4.2",
-    "benchmark": "2.1.4",
-    "coveralls": "3.0.2",
-    "del": "3.0.0",
-    "glob": "7.1.2",
-    "google-closure-compiler": "20180805.0.0",
-    "gulp": "github:gulpjs/gulp#6d71a658c61edb3090221579d8f97dbe086ba2ed",
-=======
     "@types/glob": "7.1.1",
     "@types/jest": "23.3.5",
     "benchmark": "2.1.4",
@@ -90,45 +75,22 @@
     "glob": "7.1.3",
     "google-closure-compiler": "20181008.0.0",
     "gulp": "next",
->>>>>>> 756f6453
     "gulp-json-transform": "0.4.5",
     "gulp-rename": "1.4.0",
     "gulp-sourcemaps": "2.6.4",
     "gulp-typescript": "5.0.0-alpha.3",
     "ix": "2.3.5",
-<<<<<<< HEAD
-    "jest": "23.5.0",
-    "jest-environment-node-debug": "2.0.0",
-    "json": "9.0.6",
-    "lerna": "2.11.0",
-    "lint-staged": "7.2.2",
-    "merge2": "1.2.2",
-=======
     "jest": "23.6.0",
     "jest-environment-node-debug": "2.0.0",
     "json": "9.0.6",
     "lerna": "3.4.3",
     "lint-staged": "7.3.0",
     "merge2": "1.2.3",
->>>>>>> 756f6453
     "mkdirp": "0.5.1",
     "npm-run-all": "4.1.3",
     "pump": "3.0.0",
     "readable-stream-node-to-web": "1.0.1",
     "rimraf": "2.6.2",
-<<<<<<< HEAD
-    "rxjs": "5.5.6",
-    "shx": "0.3.2",
-    "source-map-loader": "0.2.4",
-    "trash": "4.3.0",
-    "ts-jest": "23.1.4",
-    "ts-node": "7.0.1",
-    "tslint": "5.11.0",
-    "typedoc": "0.12.0",
-    "typescript": "3.1.1",
-    "uglifyjs-webpack-plugin": "1.3.0",
-    "webpack": "4.17.1",
-=======
     "rxjs": "5.5.11",
     "shx": "0.3.2",
     "source-map-loader": "0.2.4",
@@ -140,7 +102,6 @@
     "typedoc": "0.12",
     "typescript": "3.0.3",
     "webpack": "4.23.1",
->>>>>>> 756f6453
     "xml2js": "0.4.19"
   },
   "@std/esm": {
